--- conflicted
+++ resolved
@@ -73,6 +73,30 @@
         with:
           name: sqlite-vec-windows-x86_64-extension
           path: dist/*
+  build-linux-aarch64-extension:
+    runs-on: ubuntu-latest
+    steps:
+      - uses: green-coding-solutions/eco-ci-energy-estimation@v4
+        with:
+          task: start-measurement
+      - uses: actions/checkout@v4
+        with:
+          version: "latest"
+      - run: sudo apt-get install gcc-arm-linux-gnueabihf
+      - run: ./scripts/vendor.sh
+      - run: make sqlite-vec.h
+      - run: make CC=arm-linux-gnueabihf-gcc loadable static
+      - uses: actions/upload-artifact@v4
+        with:
+          name: sqlite-vec-linux-aarch64-extension
+          path: dist/*
+      - uses: green-coding-solutions/eco-ci-energy-estimation@v4
+        with:
+          task: get-measurement
+          label: "all"
+      - uses: green-coding-solutions/eco-ci-energy-estimation@v4
+        with:
+          task: display-results
   build-android-extensions:
     runs-on: ubuntu-latest
     strategy:
@@ -151,73 +175,6 @@
         with:
           name: sqlite-vec-${{ matrix.platforms.name }}-extension
           path: dist/*
-<<<<<<< HEAD
-=======
-  build-macos-x86_64-extension:
-    runs-on: macos-12
-    steps:
-      - uses: actions/checkout@v4
-      - run: ./scripts/vendor.sh
-      - run: make loadable static
-      - run: /usr/local/opt/python@3/libexec/bin/python -m pip install --break-system-packages pytest numpy; make test-loadable python=/usr/local/opt/python@3/libexec/bin/python
-      - uses: actions/upload-artifact@v4
-        with:
-          name: sqlite-vec-macos-x86_64-extension
-          path: dist/*
-  build-macos-aarch64-extension:
-    runs-on: macos-14
-    steps:
-      - uses: actions/checkout@v4
-      - run: ./scripts/vendor.sh
-      - run: make loadable static
-      - run: /opt/homebrew/opt/python3/libexec/bin/python -m pip install pytest numpy --break-system-packages; make test-loadable python=/opt/homebrew/opt/python3/libexec/bin/python
-      - uses: actions/upload-artifact@v4
-        with:
-          name: sqlite-vec-macos-aarch64-extension
-          path: dist/*
-  build-windows-x86_64-extension:
-    runs-on: windows-2019
-    steps:
-      - uses: actions/checkout@v4
-      - uses: ilammy/msvc-dev-cmd@v1
-      - uses: actions/setup-python@v5
-        with:
-          python-version: "3.12"
-      - run: ./scripts/vendor.sh
-        shell: bash
-      - run: make sqlite-vec.h
-      - run: mkdir dist
-      - run: cl.exe /fPIC -shared /W4 /Ivendor/ /O2 /LD sqlite-vec.c -o dist/vec0.dll
-      - run: pip install pytest numpy; make test-loadable
-      - uses: actions/upload-artifact@v4
-        with:
-          name: sqlite-vec-windows-x86_64-extension
-          path: dist/*
-  build-linux-aarch64-extension:
-    runs-on: ubuntu-latest
-    steps:
-      - uses: green-coding-solutions/eco-ci-energy-estimation@v4
-        with:
-          task: start-measurement
-      - uses: actions/checkout@v4
-        with:
-          version: "latest"
-      - run: sudo apt-get install gcc-arm-linux-gnueabihf
-      - run: ./scripts/vendor.sh
-      - run: make sqlite-vec.h
-      - run: make CC=arm-linux-gnueabihf-gcc loadable static
-      - uses: actions/upload-artifact@v4
-        with:
-          name: sqlite-vec-linux-aarch64-extension
-          path: dist/*
-      - uses: green-coding-solutions/eco-ci-energy-estimation@v4
-        with:
-          task: get-measurement
-          label: "all"
-      - uses: green-coding-solutions/eco-ci-energy-estimation@v4
-        with:
-          task: display-results
->>>>>>> 7991cd73
   build-wasm32-emscripten:
     runs-on: ubuntu-latest
     steps:
