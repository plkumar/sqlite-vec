#include "sqlite-vec.h"

#include <assert.h>
#include <errno.h>
#include <float.h>
#include <inttypes.h>
#include <limits.h>
#include <math.h>
#include <stdbool.h>
#include <stdint.h>
#include <stdlib.h>
#include <string.h>

#ifndef SQLITE_VEC_OMIT_FS
#include <stdio.h>
#endif

#ifndef SQLITE_CORE
#include "sqlite3ext.h"
SQLITE_EXTENSION_INIT1
#else
#include "sqlite3.h"
#endif

#ifndef UINT32_TYPE
#ifdef HAVE_UINT32_T
#define UINT32_TYPE uint32_t
#else
#define UINT32_TYPE unsigned int
#endif
#endif
#ifndef UINT16_TYPE
#ifdef HAVE_UINT16_T
#define UINT16_TYPE uint16_t
#else
#define UINT16_TYPE unsigned short int
#endif
#endif
#ifndef INT16_TYPE
#ifdef HAVE_INT16_T
#define INT16_TYPE int16_t
#else
#define INT16_TYPE short int
#endif
#endif
#ifndef UINT8_TYPE
#ifdef HAVE_UINT8_T
#define UINT8_TYPE uint8_t
#else
#define UINT8_TYPE unsigned char
#endif
#endif
#ifndef INT8_TYPE
#ifdef HAVE_INT8_T
#define INT8_TYPE int8_t
#else
#define INT8_TYPE signed char
#endif
#endif
#ifndef LONGDOUBLE_TYPE
#define LONGDOUBLE_TYPE long double
#endif

#ifndef _WIN32
#ifndef __EMSCRIPTEN__
#ifndef __COSMOPOLITAN__
#ifndef __wasi__
typedef u_int8_t uint8_t;
typedef u_int16_t uint16_t;
typedef u_int64_t uint64_t;
#endif
#endif
#endif
#endif

typedef int8_t i8;
typedef uint8_t u8;
typedef int16_t i16;
typedef int32_t i32;
typedef sqlite3_int64 i64;
typedef uint32_t u32;
typedef uint64_t u64;
typedef float f32;
typedef size_t usize;

#ifndef UNUSED_PARAMETER
#define UNUSED_PARAMETER(X) (void)(X)
#endif

// sqlite3_vtab_in() was added in SQLite version 3.38 (2022-02-22)
// https://www.sqlite.org/changes.html#version_3_38_0
#if SQLITE_VERSION_NUMBER >= 3038000
#define COMPILER_SUPPORTS_VTAB_IN 1
#endif

#ifndef SQLITE_SUBTYPE
#define SQLITE_SUBTYPE 0x000100000
#endif

#ifndef SQLITE_RESULT_SUBTYPE
#define SQLITE_RESULT_SUBTYPE 0x001000000
#endif

#ifndef SQLITE_INDEX_CONSTRAINT_LIMIT
#define SQLITE_INDEX_CONSTRAINT_LIMIT 73
#endif

#ifndef SQLITE_INDEX_CONSTRAINT_OFFSET
#define SQLITE_INDEX_CONSTRAINT_OFFSET 74
#endif

#define countof(x) (sizeof(x) / sizeof((x)[0]))
#define min(a, b) (((a) <= (b)) ? (a) : (b))

enum VectorElementType {
  // clang-format off
  SQLITE_VEC_ELEMENT_TYPE_FLOAT32 = 223 + 0,
  SQLITE_VEC_ELEMENT_TYPE_BIT     = 223 + 1,
  SQLITE_VEC_ELEMENT_TYPE_INT8    = 223 + 2,
  // clang-format on
};

#ifdef SQLITE_VEC_ENABLE_AVX
#include <immintrin.h>
#define PORTABLE_ALIGN32 __attribute__((aligned(32)))
#define PORTABLE_ALIGN64 __attribute__((aligned(64)))

static f32 l2_sqr_float_avx(const void *pVect1v, const void *pVect2v,
                            const void *qty_ptr) {
  f32 *pVect1 = (f32 *)pVect1v;
  f32 *pVect2 = (f32 *)pVect2v;
  size_t qty = *((size_t *)qty_ptr);
  f32 PORTABLE_ALIGN32 TmpRes[8];
  size_t qty16 = qty >> 4;

  const f32 *pEnd1 = pVect1 + (qty16 << 4);

  __m256 diff, v1, v2;
  __m256 sum = _mm256_set1_ps(0);

  while (pVect1 < pEnd1) {
    v1 = _mm256_loadu_ps(pVect1);
    pVect1 += 8;
    v2 = _mm256_loadu_ps(pVect2);
    pVect2 += 8;
    diff = _mm256_sub_ps(v1, v2);
    sum = _mm256_add_ps(sum, _mm256_mul_ps(diff, diff));

    v1 = _mm256_loadu_ps(pVect1);
    pVect1 += 8;
    v2 = _mm256_loadu_ps(pVect2);
    pVect2 += 8;
    diff = _mm256_sub_ps(v1, v2);
    sum = _mm256_add_ps(sum, _mm256_mul_ps(diff, diff));
  }

  _mm256_store_ps(TmpRes, sum);
  return sqrt(TmpRes[0] + TmpRes[1] + TmpRes[2] + TmpRes[3] + TmpRes[4] +
              TmpRes[5] + TmpRes[6] + TmpRes[7]);
}
#endif

#ifdef SQLITE_VEC_ENABLE_NEON
#include <arm_neon.h>

#define PORTABLE_ALIGN32 __attribute__((aligned(32)))

// thx https://github.com/nmslib/hnswlib/pull/299/files
static f32 l2_sqr_float_neon(const void *pVect1v, const void *pVect2v,
                             const void *qty_ptr) {
  f32 *pVect1 = (f32 *)pVect1v;
  f32 *pVect2 = (f32 *)pVect2v;
  size_t qty = *((size_t *)qty_ptr);
  size_t qty16 = qty >> 4;

  const f32 *pEnd1 = pVect1 + (qty16 << 4);

  float32x4_t diff, v1, v2;
  float32x4_t sum0 = vdupq_n_f32(0);
  float32x4_t sum1 = vdupq_n_f32(0);
  float32x4_t sum2 = vdupq_n_f32(0);
  float32x4_t sum3 = vdupq_n_f32(0);

  while (pVect1 < pEnd1) {
    v1 = vld1q_f32(pVect1);
    pVect1 += 4;
    v2 = vld1q_f32(pVect2);
    pVect2 += 4;
    diff = vsubq_f32(v1, v2);
    sum0 = vfmaq_f32(sum0, diff, diff);

    v1 = vld1q_f32(pVect1);
    pVect1 += 4;
    v2 = vld1q_f32(pVect2);
    pVect2 += 4;
    diff = vsubq_f32(v1, v2);
    sum1 = vfmaq_f32(sum1, diff, diff);

    v1 = vld1q_f32(pVect1);
    pVect1 += 4;
    v2 = vld1q_f32(pVect2);
    pVect2 += 4;
    diff = vsubq_f32(v1, v2);
    sum2 = vfmaq_f32(sum2, diff, diff);

    v1 = vld1q_f32(pVect1);
    pVect1 += 4;
    v2 = vld1q_f32(pVect2);
    pVect2 += 4;
    diff = vsubq_f32(v1, v2);
    sum3 = vfmaq_f32(sum3, diff, diff);
  }

  f32 sum_scalar =
      vaddvq_f32(vaddq_f32(vaddq_f32(sum0, sum1), vaddq_f32(sum2, sum3)));
  const f32 *pEnd2 = pVect1 + (qty - (qty16 << 4));
  while (pVect1 < pEnd2) {
    f32 diff = *pVect1 - *pVect2;
    sum_scalar += diff * diff;
    pVect1++;
    pVect2++;
  }

  return sqrt(sum_scalar);
}

static f32 l2_sqr_int8_neon(const void *pVect1v, const void *pVect2v,
                            const void *qty_ptr) {
  i8 *pVect1 = (i8 *)pVect1v;
  i8 *pVect2 = (i8 *)pVect2v;
  size_t qty = *((size_t *)qty_ptr);

  const i8 *pEnd1 = pVect1 + qty;
  i32 sum_scalar = 0;

  while (pVect1 < pEnd1 - 7) {
    // loading 8 at a time
    int8x8_t v1 = vld1_s8(pVect1);
    int8x8_t v2 = vld1_s8(pVect2);
    pVect1 += 8;
    pVect2 += 8;

    // widen to protect against overflow
    int16x8_t v1_wide = vmovl_s8(v1);
    int16x8_t v2_wide = vmovl_s8(v2);

    int16x8_t diff = vsubq_s16(v1_wide, v2_wide);
    int16x8_t squared_diff = vmulq_s16(diff, diff);
    int32x4_t sum = vpaddlq_s16(squared_diff);

    sum_scalar += vgetq_lane_s32(sum, 0) + vgetq_lane_s32(sum, 1) +
                  vgetq_lane_s32(sum, 2) + vgetq_lane_s32(sum, 3);
  }

  // handle leftovers
  while (pVect1 < pEnd1) {
    i16 diff = (i16)*pVect1 - (i16)*pVect2;
    sum_scalar += diff * diff;
    pVect1++;
    pVect2++;
  }

  return sqrtf(sum_scalar);
}

static i32 l1_int8_neon(const void *pVect1v, const void *pVect2v,
                        const void *qty_ptr) {
  i8 *pVect1 = (i8 *)pVect1v;
  i8 *pVect2 = (i8 *)pVect2v;
  size_t qty = *((size_t *)qty_ptr);

  const int8_t *pEnd1 = pVect1 + qty;

  int32x4_t acc1 = vdupq_n_s32(0);
  int32x4_t acc2 = vdupq_n_s32(0);
  int32x4_t acc3 = vdupq_n_s32(0);
  int32x4_t acc4 = vdupq_n_s32(0);

  while (pVect1 < pEnd1 - 63) {
    int8x16_t v1 = vld1q_s8(pVect1);
    int8x16_t v2 = vld1q_s8(pVect2);
    int8x16_t diff1 = vabdq_s8(v1, v2);
    acc1 = vaddq_s32(acc1, vpaddlq_u16(vpaddlq_u8(diff1)));

    v1 = vld1q_s8(pVect1 + 16);
    v2 = vld1q_s8(pVect2 + 16);
    int8x16_t diff2 = vabdq_s8(v1, v2);
    acc2 = vaddq_s32(acc2, vpaddlq_u16(vpaddlq_u8(diff2)));

    v1 = vld1q_s8(pVect1 + 32);
    v2 = vld1q_s8(pVect2 + 32);
    int8x16_t diff3 = vabdq_s8(v1, v2);
    acc3 = vaddq_s32(acc3, vpaddlq_u16(vpaddlq_u8(diff3)));

    v1 = vld1q_s8(pVect1 + 48);
    v2 = vld1q_s8(pVect2 + 48);
    int8x16_t diff4 = vabdq_s8(v1, v2);
    acc4 = vaddq_s32(acc4, vpaddlq_u16(vpaddlq_u8(diff4)));

    pVect1 += 64;
    pVect2 += 64;
  }

  while (pVect1 < pEnd1 - 15) {
    int8x16_t v1 = vld1q_s8(pVect1);
    int8x16_t v2 = vld1q_s8(pVect2);
    int8x16_t diff = vabdq_s8(v1, v2);
    acc1 = vaddq_s32(acc1, vpaddlq_u16(vpaddlq_u8(diff)));
    pVect1 += 16;
    pVect2 += 16;
  }

  int32x4_t acc = vaddq_s32(vaddq_s32(acc1, acc2), vaddq_s32(acc3, acc4));

  int32_t sum = 0;
  while (pVect1 < pEnd1) {
    int32_t diff = abs((int32_t)*pVect1 - (int32_t)*pVect2);
    sum += diff;
    pVect1++;
    pVect2++;
  }

  return vaddvq_s32(acc) + sum;
}

static double l1_f32_neon(const void *pVect1v, const void *pVect2v,
                          const void *qty_ptr) {
  f32 *pVect1 = (f32 *)pVect1v;
  f32 *pVect2 = (f32 *)pVect2v;
  size_t qty = *((size_t *)qty_ptr);

  const f32 *pEnd1 = pVect1 + qty;
  float64x2_t acc = vdupq_n_f64(0);

  while (pVect1 < pEnd1 - 3) {
    float32x4_t v1 = vld1q_f32(pVect1);
    float32x4_t v2 = vld1q_f32(pVect2);
    pVect1 += 4;
    pVect2 += 4;

    // f32x4 -> f64x2 pad for overflow
    float64x2_t low_diff = vabdq_f64(vcvt_f64_f32(vget_low_f32(v1)),
                                     vcvt_f64_f32(vget_low_f32(v2)));
    float64x2_t high_diff =
        vabdq_f64(vcvt_high_f64_f32(v1), vcvt_high_f64_f32(v2));

    acc = vaddq_f64(acc, vaddq_f64(low_diff, high_diff));
  }

  double sum = 0;
  while (pVect1 < pEnd1) {
    sum += fabs((double)*pVect1 - (double)*pVect2);
    pVect1++;
    pVect2++;
  }

  return vaddvq_f64(acc) + sum;
}
#endif

static f32 l2_sqr_float(const void *pVect1v, const void *pVect2v,
                        const void *qty_ptr) {
  f32 *pVect1 = (f32 *)pVect1v;
  f32 *pVect2 = (f32 *)pVect2v;
  size_t qty = *((size_t *)qty_ptr);

  f32 res = 0;
  for (size_t i = 0; i < qty; i++) {
    f32 t = *pVect1 - *pVect2;
    pVect1++;
    pVect2++;
    res += t * t;
  }
  return sqrt(res);
}

static f32 l2_sqr_int8(const void *pA, const void *pB, const void *pD) {
  i8 *a = (i8 *)pA;
  i8 *b = (i8 *)pB;
  size_t d = *((size_t *)pD);

  f32 res = 0;
  for (size_t i = 0; i < d; i++) {
    f32 t = *a - *b;
    a++;
    b++;
    res += t * t;
  }
  return sqrt(res);
}

static f32 distance_l2_sqr_float(const void *a, const void *b, const void *d) {
#ifdef SQLITE_VEC_ENABLE_NEON
  if ((*(const size_t *)d) > 16) {
    return l2_sqr_float_neon(a, b, d);
  }
#endif
#ifdef SQLITE_VEC_ENABLE_AVX
  if (((*(const size_t *)d) % 16 == 0)) {
    return l2_sqr_float_avx(a, b, d);
  }
#endif
  return l2_sqr_float(a, b, d);
}

static f32 distance_l2_sqr_int8(const void *a, const void *b, const void *d) {
#ifdef SQLITE_VEC_ENABLE_NEON
  if ((*(const size_t *)d) > 7) {
    return l2_sqr_int8_neon(a, b, d);
  }
#endif
  return l2_sqr_int8(a, b, d);
}

static i32 l1_int8(const void *pA, const void *pB, const void *pD) {
  i8 *a = (i8 *)pA;
  i8 *b = (i8 *)pB;
  size_t d = *((size_t *)pD);

  i32 res = 0;
  for (size_t i = 0; i < d; i++) {
    res += abs(*a - *b);
    a++;
    b++;
  }

  return res;
}

static i32 distance_l1_int8(const void *a, const void *b, const void *d) {
#ifdef SQLITE_VEC_ENABLE_NEON
  if ((*(const size_t *)d) > 15) {
    return l1_int8_neon(a, b, d);
  }
#endif
  return l1_int8(a, b, d);
}

static double l1_f32(const void *pA, const void *pB, const void *pD) {
  f32 *a = (f32 *)pA;
  f32 *b = (f32 *)pB;
  size_t d = *((size_t *)pD);

  double res = 0;
  for (size_t i = 0; i < d; i++) {
    res += fabs((double)*a - (double)*b);
    a++;
    b++;
  }

  return res;
}

static double distance_l1_f32(const void *a, const void *b, const void *d) {
#ifdef SQLITE_VEC_ENABLE_NEON
  if ((*(const size_t *)d) > 3) {
    return l1_f32_neon(a, b, d);
  }
#endif
  return l1_f32(a, b, d);
}

static f32 distance_cosine_float(const void *pVect1v, const void *pVect2v,
                                 const void *qty_ptr) {
  f32 *pVect1 = (f32 *)pVect1v;
  f32 *pVect2 = (f32 *)pVect2v;
  size_t qty = *((size_t *)qty_ptr);

  f32 dot = 0;
  f32 aMag = 0;
  f32 bMag = 0;
  for (size_t i = 0; i < qty; i++) {
    dot += *pVect1 * *pVect2;
    aMag += *pVect1 * *pVect1;
    bMag += *pVect2 * *pVect2;
    pVect1++;
    pVect2++;
  }
  return 1 - (dot / (sqrt(aMag) * sqrt(bMag)));
}
static f32 distance_cosine_int8(const void *pA, const void *pB,
                                const void *pD) {
  i8 *a = (i8 *)pA;
  i8 *b = (i8 *)pB;
  size_t d = *((size_t *)pD);

  f32 dot = 0;
  f32 aMag = 0;
  f32 bMag = 0;
  for (size_t i = 0; i < d; i++) {
    dot += *a * *b;
    aMag += *a * *a;
    bMag += *b * *b;
    a++;
    b++;
  }
  return 1 - (dot / (sqrt(aMag) * sqrt(bMag)));
}

// https://github.com/facebookresearch/faiss/blob/77e2e79cd0a680adc343b9840dd865da724c579e/faiss/utils/hamming_distance/common.h#L34
static u8 hamdist_table[256] = {
    0, 1, 1, 2, 1, 2, 2, 3, 1, 2, 2, 3, 2, 3, 3, 4, 1, 2, 2, 3, 2, 3, 3, 4,
    2, 3, 3, 4, 3, 4, 4, 5, 1, 2, 2, 3, 2, 3, 3, 4, 2, 3, 3, 4, 3, 4, 4, 5,
    2, 3, 3, 4, 3, 4, 4, 5, 3, 4, 4, 5, 4, 5, 5, 6, 1, 2, 2, 3, 2, 3, 3, 4,
    2, 3, 3, 4, 3, 4, 4, 5, 2, 3, 3, 4, 3, 4, 4, 5, 3, 4, 4, 5, 4, 5, 5, 6,
    2, 3, 3, 4, 3, 4, 4, 5, 3, 4, 4, 5, 4, 5, 5, 6, 3, 4, 4, 5, 4, 5, 5, 6,
    4, 5, 5, 6, 5, 6, 6, 7, 1, 2, 2, 3, 2, 3, 3, 4, 2, 3, 3, 4, 3, 4, 4, 5,
    2, 3, 3, 4, 3, 4, 4, 5, 3, 4, 4, 5, 4, 5, 5, 6, 2, 3, 3, 4, 3, 4, 4, 5,
    3, 4, 4, 5, 4, 5, 5, 6, 3, 4, 4, 5, 4, 5, 5, 6, 4, 5, 5, 6, 5, 6, 6, 7,
    2, 3, 3, 4, 3, 4, 4, 5, 3, 4, 4, 5, 4, 5, 5, 6, 3, 4, 4, 5, 4, 5, 5, 6,
    4, 5, 5, 6, 5, 6, 6, 7, 3, 4, 4, 5, 4, 5, 5, 6, 4, 5, 5, 6, 5, 6, 6, 7,
    4, 5, 5, 6, 5, 6, 6, 7, 5, 6, 6, 7, 6, 7, 7, 8};

static f32 distance_hamming_u8(u8 *a, u8 *b, size_t n) {
  int same = 0;
  for (unsigned long i = 0; i < n; i++) {
    same += hamdist_table[a[i] ^ b[i]];
  }
  return (f32)same;
}

#ifdef _MSC_VER
#if !defined(__clang__) && (defined(_M_ARM) || defined(_M_ARM64))
// From
// https://github.com/ngtcp2/ngtcp2/blob/b64f1e77b5e0d880b93d31f474147fae4a1d17cc/lib/ngtcp2_ringbuf.c,
// line 34-43
static unsigned int __builtin_popcountl(unsigned int x) {
  unsigned int c = 0;
  for (; x; ++c) {
    x &= x - 1;
  }
  return c;
}
#else
#include <intrin.h>
#define __builtin_popcountl __popcnt64
#endif
#endif

static f32 distance_hamming_u64(u64 *a, u64 *b, size_t n) {
  int same = 0;
  for (unsigned long i = 0; i < n; i++) {
    same += __builtin_popcountl(a[i] ^ b[i]);
  }
  return (f32)same;
}

/**
 * @brief Calculate the hamming distance between two bitvectors.
 *
 * @param a - first bitvector, MUST have d dimensions
 * @param b - second bitvector, MUST have d dimensions
 * @param d - pointer to size_t, MUST be divisible by CHAR_BIT
 * @return f32
 */
static f32 distance_hamming(const void *a, const void *b, const void *d) {
  size_t dimensions = *((size_t *)d);

  if ((dimensions % 64) == 0) {
    return distance_hamming_u64((u64 *)a, (u64 *)b, dimensions / 8 / CHAR_BIT);
  }
  return distance_hamming_u8((u8 *)a, (u8 *)b, dimensions / CHAR_BIT);
}

// from SQLite source:
// https://github.com/sqlite/sqlite/blob/a509a90958ddb234d1785ed7801880ccb18b497e/src/json.c#L153
static const char vecJsonIsSpaceX[] = {
    0, 0, 0, 0, 0, 0, 0, 0, 0, 1, 1, 0, 0, 1, 0, 0, 0, 0, 0, 0, 0, 0,
    0, 0, 0, 0, 0, 0, 0, 0, 0, 0, 1, 0, 0, 0, 0, 0, 0, 0, 0, 0, 0, 0,
    0, 0, 0, 0, 0, 0, 0, 0, 0, 0, 0, 0, 0, 0, 0, 0, 0, 0, 0, 0, 0, 0,
    0, 0, 0, 0, 0, 0, 0, 0, 0, 0, 0, 0, 0, 0, 0, 0, 0, 0, 0, 0, 0, 0,
    0, 0, 0, 0, 0, 0, 0, 0, 0, 0, 0, 0, 0, 0, 0, 0, 0, 0, 0, 0, 0, 0,
    0, 0, 0, 0, 0, 0, 0, 0, 0, 0, 0, 0, 0, 0, 0, 0, 0, 0,

    0, 0, 0, 0, 0, 0, 0, 0, 0, 0, 0, 0, 0, 0, 0, 0, 0, 0, 0, 0, 0, 0,
    0, 0, 0, 0, 0, 0, 0, 0, 0, 0, 0, 0, 0, 0, 0, 0, 0, 0, 0, 0, 0, 0,
    0, 0, 0, 0, 0, 0, 0, 0, 0, 0, 0, 0, 0, 0, 0, 0, 0, 0, 0, 0, 0, 0,
    0, 0, 0, 0, 0, 0, 0, 0, 0, 0, 0, 0, 0, 0, 0, 0, 0, 0, 0, 0, 0, 0,
    0, 0, 0, 0, 0, 0, 0, 0, 0, 0, 0, 0, 0, 0, 0, 0, 0, 0, 0, 0, 0, 0,
    0, 0, 0, 0, 0, 0, 0, 0, 0, 0, 0, 0, 0, 0, 0, 0, 0, 0,
};

#define vecJsonIsspace(x) (vecJsonIsSpaceX[(unsigned char)x])

typedef void (*vector_cleanup)(void *p);

void vector_cleanup_noop(void *_) { UNUSED_PARAMETER(_); }

#define JSON_SUBTYPE 74

void vtab_set_error(sqlite3_vtab *pVTab, const char *zFormat, ...) {
  va_list args;
  sqlite3_free(pVTab->zErrMsg);
  va_start(args, zFormat);
  pVTab->zErrMsg = sqlite3_vmprintf(zFormat, args);
  va_end(args);
}
struct Array {
  size_t element_size;
  size_t length;
  size_t capacity;
  void *z;
};

/**
 * @brief Initial an array with the given element size and capacity.
 *
 * @param array
 * @param element_size
 * @param init_capacity
 * @return SQLITE_OK on success, error code on failure. Only error is
 * SQLITE_NOMEM
 */
int array_init(struct Array *array, size_t element_size, size_t init_capacity) {
  int sz = element_size * init_capacity;
  void *z = sqlite3_malloc(sz);
  if (!z) {
    return SQLITE_NOMEM;
  }
  memset(z, 0, sz);

  array->element_size = element_size;
  array->length = 0;
  array->capacity = init_capacity;
  array->z = z;
  return SQLITE_OK;
}

int array_append(struct Array *array, const void *element) {
  if (array->length == array->capacity) {
    size_t new_capacity = array->capacity * 2 + 100;
    void *z = sqlite3_realloc64(array->z, array->element_size * new_capacity);
    if (z) {
      array->capacity = new_capacity;
      array->z = z;
    } else {
      return SQLITE_NOMEM;
    }
  }
  memcpy(&((unsigned char *)array->z)[array->length * array->element_size],
         element, array->element_size);
  array->length++;
  return SQLITE_OK;
}

void array_cleanup(struct Array *array) {
  if (!array)
    return;
  array->element_size = 0;
  array->length = 0;
  array->capacity = 0;
  sqlite3_free(array->z);
  array->z = NULL;
}

char *vector_subtype_name(int subtype) {
  switch (subtype) {
  case SQLITE_VEC_ELEMENT_TYPE_FLOAT32:
    return "float32";
  case SQLITE_VEC_ELEMENT_TYPE_INT8:
    return "int8";
  case SQLITE_VEC_ELEMENT_TYPE_BIT:
    return "bit";
  }
  return "";
}
char *type_name(int type) {
  switch (type) {
  case SQLITE_INTEGER:
    return "INTEGER";
  case SQLITE_BLOB:
    return "BLOB";
  case SQLITE_TEXT:
    return "TEXT";
  case SQLITE_FLOAT:
    return "FLOAT";
  case SQLITE_NULL:
    return "NULL";
  }
  return "";
}

typedef void (*fvec_cleanup)(f32 *vector);

void fvec_cleanup_noop(f32 *_) { UNUSED_PARAMETER(_); }

static int fvec_from_value(sqlite3_value *value, f32 **vector,
                           size_t *dimensions, fvec_cleanup *cleanup,
                           char **pzErr) {
  int value_type = sqlite3_value_type(value);

  if (value_type == SQLITE_BLOB) {
    const void *blob = sqlite3_value_blob(value);
    int bytes = sqlite3_value_bytes(value);
    if (bytes == 0) {
      *pzErr = sqlite3_mprintf("zero-length vectors are not supported.");
      return SQLITE_ERROR;
    }
    if ((bytes % sizeof(f32)) != 0) {
      *pzErr = sqlite3_mprintf("invalid float32 vector BLOB length. Must be "
                               "divisible by %d, found %d",
                               sizeof(f32), bytes);
      return SQLITE_ERROR;
    }
    *vector = (f32 *)blob;
    *dimensions = bytes / sizeof(f32);
    *cleanup = fvec_cleanup_noop;
    return SQLITE_OK;
  }

  if (value_type == SQLITE_TEXT) {
    const char *source = (const char *)sqlite3_value_text(value);
    int source_len = sqlite3_value_bytes(value);
    if (source_len == 0) {
      *pzErr = sqlite3_mprintf("zero-length vectors are not supported.");
      return SQLITE_ERROR;
    }
    int i = 0;

    struct Array x;
    int rc = array_init(&x, sizeof(f32), ceil(source_len / 2.0));
    if (rc != SQLITE_OK) {
      return rc;
    }

    // advance leading whitespace to first '['
    while (i < source_len) {
      if (vecJsonIsspace(source[i])) {
        i++;
        continue;
      }
      if (source[i] == '[') {
        break;
      }

      *pzErr = sqlite3_mprintf(
          "JSON array parsing error: Input does not start with '['");
      array_cleanup(&x);
      return SQLITE_ERROR;
    }
    if (source[i] != '[') {
      *pzErr = sqlite3_mprintf(
          "JSON array parsing error: Input does not start with '['");
      array_cleanup(&x);
      return SQLITE_ERROR;
    }
    int offset = i + 1;

    while (offset < source_len) {
      char *ptr = (char *)&source[offset];
      char *endptr;

      errno = 0;
      double result = strtod(ptr, &endptr);
      if ((errno != 0 && result == 0) // some interval error?
          || (errno == ERANGE &&
              (result == HUGE_VAL || result == -HUGE_VAL)) // too big / smalls
      ) {
        sqlite3_free(x.z);
        *pzErr = sqlite3_mprintf("JSON parsing error");
        return SQLITE_ERROR;
      }

      if (endptr == ptr) {
        if (*ptr != ']') {
          sqlite3_free(x.z);
          *pzErr = sqlite3_mprintf("JSON parsing error");
          return SQLITE_ERROR;
        }
        goto done;
      }

      f32 res = (f32)result;
      array_append(&x, (const void *)&res);

      offset += (endptr - ptr);
      while (offset < source_len) {
        if (vecJsonIsspace(source[offset])) {
          offset++;
          continue;
        }
        if (source[offset] == ',') {
          offset++;
          continue;
        }
        if (source[offset] == ']')
          goto done;
        break;
      }
    }

  done:

    if (x.length > 0) {
      *vector = (f32 *)x.z;
      *dimensions = x.length;
      *cleanup = (fvec_cleanup)sqlite3_free;
      return SQLITE_OK;
    }
    sqlite3_free(x.z);
    *pzErr = sqlite3_mprintf("zero-length vectors are not supported.");
    return SQLITE_ERROR;
  }

  *pzErr = sqlite3_mprintf(
      "Input must have type BLOB (compact format) or TEXT (JSON), found %s",
      type_name(value_type));
  return SQLITE_ERROR;
}

static int bitvec_from_value(sqlite3_value *value, u8 **vector,
                             size_t *dimensions, vector_cleanup *cleanup,
                             char **pzErr) {
  int value_type = sqlite3_value_type(value);
  if (value_type == SQLITE_BLOB) {
    const void *blob = sqlite3_value_blob(value);
    int bytes = sqlite3_value_bytes(value);
    if (bytes == 0) {
      *pzErr = sqlite3_mprintf("zero-length vectors are not supported.");
      return SQLITE_ERROR;
    }
    *vector = (u8 *)blob;
    *dimensions = bytes * CHAR_BIT;
    *cleanup = vector_cleanup_noop;
    return SQLITE_OK;
  }
  *pzErr = sqlite3_mprintf("Unknown type for bitvector.");
  return SQLITE_ERROR;
}

static int int8_vec_from_value(sqlite3_value *value, i8 **vector,
                               size_t *dimensions, vector_cleanup *cleanup,
                               char **pzErr) {
  int value_type = sqlite3_value_type(value);
  if (value_type == SQLITE_BLOB) {
    const void *blob = sqlite3_value_blob(value);
    int bytes = sqlite3_value_bytes(value);
    if (bytes == 0) {
      *pzErr = sqlite3_mprintf("zero-length vectors are not supported.");
      return SQLITE_ERROR;
    }
    *vector = (i8 *)blob;
    *dimensions = bytes;
    *cleanup = vector_cleanup_noop;
    return SQLITE_OK;
  }

  if (value_type == SQLITE_TEXT) {
    const char *source = (const char *)sqlite3_value_text(value);
    int source_len = sqlite3_value_bytes(value);
    int i = 0;

    if (source_len == 0) {
      *pzErr = sqlite3_mprintf("zero-length vectors are not supported.");
      return SQLITE_ERROR;
    }

    struct Array x;
    int rc = array_init(&x, sizeof(i8), ceil(source_len / 2.0));
    if (rc != SQLITE_OK) {
      return rc;
    }

    // advance leading whitespace to first '['
    while (i < source_len) {
      if (vecJsonIsspace(source[i])) {
        i++;
        continue;
      }
      if (source[i] == '[') {
        break;
      }

      *pzErr = sqlite3_mprintf(
          "JSON array parsing error: Input does not start with '['");
      array_cleanup(&x);
      return SQLITE_ERROR;
    }
    if (source[i] != '[') {
      *pzErr = sqlite3_mprintf(
          "JSON array parsing error: Input does not start with '['");
      array_cleanup(&x);
      return SQLITE_ERROR;
    }
    int offset = i + 1;

    while (offset < source_len) {
      char *ptr = (char *)&source[offset];
      char *endptr;

      errno = 0;
      long result = strtol(ptr, &endptr, 10);
      if ((errno != 0 && result == 0) ||
          (errno == ERANGE && (result == LONG_MAX || result == LONG_MIN))) {
        sqlite3_free(x.z);
        *pzErr = sqlite3_mprintf("JSON parsing error");
        return SQLITE_ERROR;
      }

      if (endptr == ptr) {
        if (*ptr != ']') {
          sqlite3_free(x.z);
          *pzErr = sqlite3_mprintf("JSON parsing error");
          return SQLITE_ERROR;
        }
        goto done;
      }

      if (result < INT8_MIN || result > INT8_MAX) {
        sqlite3_free(x.z);
        *pzErr =
            sqlite3_mprintf("JSON parsing error: value out of range for int8");
        return SQLITE_ERROR;
      }

      i8 res = (i8)result;
      array_append(&x, (const void *)&res);

      offset += (endptr - ptr);
      while (offset < source_len) {
        if (vecJsonIsspace(source[offset])) {
          offset++;
          continue;
        }
        if (source[offset] == ',') {
          offset++;
          continue;
        }
        if (source[offset] == ']')
          goto done;
        break;
      }
    }

  done:

    if (x.length > 0) {
      *vector = (i8 *)x.z;
      *dimensions = x.length;
      *cleanup = (vector_cleanup)sqlite3_free;
      return SQLITE_OK;
    }
    sqlite3_free(x.z);
    *pzErr = sqlite3_mprintf("zero-length vectors are not supported.");
    return SQLITE_ERROR;
  }

  *pzErr = sqlite3_mprintf("Unknown type for int8 vector.");
  return SQLITE_ERROR;
}

/**
 * @brief Extract a vector from a sqlite3_value. Can be a float32, int8, or bit
 * vector.
 *
 * @param value: the sqlite3_value to read from.
 * @param vector: Output pointer to vector data.
 * @param dimensions: Output number of dimensions
 * @param dimensions: Output vector element type
 * @param cleanup
 * @param pzErrorMessage
 * @return int SQLITE_OK on success, error code otherwise
 */
int vector_from_value(sqlite3_value *value, void **vector, size_t *dimensions,
                      enum VectorElementType *element_type,
                      vector_cleanup *cleanup, char **pzErrorMessage) {
  int subtype = sqlite3_value_subtype(value);
  if (!subtype || (subtype == SQLITE_VEC_ELEMENT_TYPE_FLOAT32) ||
      (subtype == JSON_SUBTYPE)) {
    int rc = fvec_from_value(value, (f32 **)vector, dimensions,
                             (fvec_cleanup *)cleanup, pzErrorMessage);
    if (rc == SQLITE_OK) {
      *element_type = SQLITE_VEC_ELEMENT_TYPE_FLOAT32;
    }
    return rc;
  }

  if (subtype == SQLITE_VEC_ELEMENT_TYPE_BIT) {
    int rc = bitvec_from_value(value, (u8 **)vector, dimensions, cleanup,
                               pzErrorMessage);
    if (rc == SQLITE_OK) {
      *element_type = SQLITE_VEC_ELEMENT_TYPE_BIT;
    }
    return rc;
  }
  if (subtype == SQLITE_VEC_ELEMENT_TYPE_INT8) {
    int rc = int8_vec_from_value(value, (i8 **)vector, dimensions, cleanup,
                                 pzErrorMessage);
    if (rc == SQLITE_OK) {
      *element_type = SQLITE_VEC_ELEMENT_TYPE_INT8;
    }
    return rc;
  }
  *pzErrorMessage = sqlite3_mprintf("Unknown subtype: %d", subtype);
  return SQLITE_ERROR;
}

int ensure_vector_match(sqlite3_value *aValue, sqlite3_value *bValue, void **a,
                        void **b, enum VectorElementType *element_type,
                        size_t *dimensions, vector_cleanup *outACleanup,
                        vector_cleanup *outBCleanup, char **outError) {
  int rc;
  enum VectorElementType aType, bType;
  size_t aDims, bDims;
  char *error = NULL;
  vector_cleanup aCleanup, bCleanup;

  rc = vector_from_value(aValue, a, &aDims, &aType, &aCleanup, &error);
  if (rc != SQLITE_OK) {
    *outError = sqlite3_mprintf("Error reading 1st vector: %s", error);
    sqlite3_free(error);
    return SQLITE_ERROR;
  }

  rc = vector_from_value(bValue, b, &bDims, &bType, &bCleanup, &error);
  if (rc != SQLITE_OK) {
    *outError = sqlite3_mprintf("Error reading 2nd vector: %s", error);
    sqlite3_free(error);
    aCleanup(a);
    return SQLITE_ERROR;
  }

  if (aType != bType) {
    *outError =
        sqlite3_mprintf("Vector type mistmatch. First vector has type %s, "
                        "while the second has type %s.",
                        vector_subtype_name(aType), vector_subtype_name(bType));
    aCleanup(*a);
    bCleanup(*b);
    return SQLITE_ERROR;
  }
  if (aDims != bDims) {
    *outError = sqlite3_mprintf(
        "Vector dimension mistmatch. First vector has %ld dimensions, "
        "while the second has %ld dimensions.",
        aDims, bDims);
    aCleanup(*a);
    bCleanup(*b);
    return SQLITE_ERROR;
  }
  *element_type = aType;
  *dimensions = aDims;
  *outACleanup = aCleanup;
  *outBCleanup = bCleanup;
  return SQLITE_OK;
}

int _cmp(const void *a, const void *b) { return (*(i64 *)a - *(i64 *)b); }

struct VecNpyFile {
  char *path;
  size_t pathLength;
};
#define SQLITE_VEC_NPY_FILE_NAME "vec0-npy-file"

#ifndef SQLITE_VEC_OMIT_FS
static void vec_npy_file(sqlite3_context *context, int argc,
                         sqlite3_value **argv) {
  assert(argc == 1);
  char *path = (char *)sqlite3_value_text(argv[0]);
  size_t pathLength = sqlite3_value_bytes(argv[0]);
  struct VecNpyFile *f;

  f = sqlite3_malloc(sizeof(*f));
  if (!f) {
    sqlite3_result_error_nomem(context);
    return;
  }
  memset(f, 0, sizeof(*f));

  f->path = path;
  f->pathLength = pathLength;
  sqlite3_result_pointer(context, f, SQLITE_VEC_NPY_FILE_NAME, sqlite3_free);
}
#endif

#pragma region scalar functions
static void vec_f32(sqlite3_context *context, int argc, sqlite3_value **argv) {
  assert(argc == 1);
  int rc;
  f32 *vector = NULL;
  size_t dimensions;
  fvec_cleanup cleanup;
  char *errmsg;
  rc = fvec_from_value(argv[0], &vector, &dimensions, &cleanup, &errmsg);
  if (rc != SQLITE_OK) {
    sqlite3_result_error(context, errmsg, -1);
    sqlite3_free(errmsg);
    return;
  }
  sqlite3_result_blob(context, vector, dimensions * sizeof(f32),
                      (void (*)(void *))cleanup);
  sqlite3_result_subtype(context, SQLITE_VEC_ELEMENT_TYPE_FLOAT32);
}

static void vec_bit(sqlite3_context *context, int argc, sqlite3_value **argv) {
  assert(argc == 1);
  int rc;
  u8 *vector;
  size_t dimensions;
  vector_cleanup cleanup;
  char *errmsg;
  rc = bitvec_from_value(argv[0], &vector, &dimensions, &cleanup, &errmsg);
  if (rc != SQLITE_OK) {
    sqlite3_result_error(context, errmsg, -1);
    sqlite3_free(errmsg);
    return;
  }
  sqlite3_result_blob(context, vector, dimensions / CHAR_BIT, SQLITE_TRANSIENT);
  sqlite3_result_subtype(context, SQLITE_VEC_ELEMENT_TYPE_BIT);
  cleanup(vector);
}
static void vec_int8(sqlite3_context *context, int argc, sqlite3_value **argv) {
  assert(argc == 1);
  int rc;
  i8 *vector;
  size_t dimensions;
  vector_cleanup cleanup;
  char *errmsg;
  rc = int8_vec_from_value(argv[0], &vector, &dimensions, &cleanup, &errmsg);
  if (rc != SQLITE_OK) {
    sqlite3_result_error(context, errmsg, -1);
    sqlite3_free(errmsg);
    return;
  }
  sqlite3_result_blob(context, vector, dimensions, SQLITE_TRANSIENT);
  sqlite3_result_subtype(context, SQLITE_VEC_ELEMENT_TYPE_INT8);
  cleanup(vector);
}

static void vec_length(sqlite3_context *context, int argc,
                       sqlite3_value **argv) {
  assert(argc == 1);
  int rc;
  void *vector;
  size_t dimensions;
  vector_cleanup cleanup;
  char *errmsg;
  enum VectorElementType elementType;
  rc = vector_from_value(argv[0], &vector, &dimensions, &elementType, &cleanup,
                         &errmsg);
  if (rc != SQLITE_OK) {
    sqlite3_result_error(context, errmsg, -1);
    sqlite3_free(errmsg);
    return;
  }
  sqlite3_result_int64(context, dimensions);
  cleanup(vector);
}

static void vec_distance_cosine(sqlite3_context *context, int argc,
                                sqlite3_value **argv) {
  assert(argc == 2);
  int rc;
  void *a = NULL, *b = NULL;
  size_t dimensions;
  vector_cleanup aCleanup, bCleanup;
  char *error;
  enum VectorElementType elementType;
  rc = ensure_vector_match(argv[0], argv[1], &a, &b, &elementType, &dimensions,
                           &aCleanup, &bCleanup, &error);
  if (rc != SQLITE_OK) {
    sqlite3_result_error(context, error, -1);
    sqlite3_free(error);
    return;
  }

  switch (elementType) {
  case SQLITE_VEC_ELEMENT_TYPE_BIT: {
    sqlite3_result_error(
        context, "Cannot calculate cosine distance between two bitvectors.",
        -1);
    goto finish;
  }
  case SQLITE_VEC_ELEMENT_TYPE_FLOAT32: {
    f32 result = distance_cosine_float(a, b, &dimensions);
    sqlite3_result_double(context, result);
    goto finish;
  }
  case SQLITE_VEC_ELEMENT_TYPE_INT8: {
    f32 result = distance_cosine_int8(a, b, &dimensions);
    sqlite3_result_double(context, result);
    goto finish;
  }
  }

finish:
  aCleanup(a);
  bCleanup(b);
  return;
}

static void vec_distance_l2(sqlite3_context *context, int argc,
                            sqlite3_value **argv) {
  assert(argc == 2);
  int rc;
  void *a = NULL, *b = NULL;
  size_t dimensions;
  vector_cleanup aCleanup, bCleanup;
  char *error;
  enum VectorElementType elementType;
  rc = ensure_vector_match(argv[0], argv[1], &a, &b, &elementType, &dimensions,
                           &aCleanup, &bCleanup, &error);
  if (rc != SQLITE_OK) {
    sqlite3_result_error(context, error, -1);
    sqlite3_free(error);
    return;
  }

  switch (elementType) {
  case SQLITE_VEC_ELEMENT_TYPE_BIT: {
    sqlite3_result_error(
        context, "Cannot calculate L2 distance between two bitvectors.", -1);
    goto finish;
  }
  case SQLITE_VEC_ELEMENT_TYPE_FLOAT32: {
    f32 result = distance_l2_sqr_float(a, b, &dimensions);
    sqlite3_result_double(context, result);
    goto finish;
  }
  case SQLITE_VEC_ELEMENT_TYPE_INT8: {
    f32 result = distance_l2_sqr_int8(a, b, &dimensions);
    sqlite3_result_double(context, result);
    goto finish;
  }
  }

finish:
  aCleanup(a);
  bCleanup(b);
  return;
}

static void vec_distance_l1(sqlite3_context *context, int argc,
                            sqlite3_value **argv) {
  assert(argc == 2);
  int rc;
  void *a, *b;
  size_t dimensions;
  vector_cleanup aCleanup, bCleanup;
  char *error;
  enum VectorElementType elementType;
  rc = ensure_vector_match(argv[0], argv[1], &a, &b, &elementType, &dimensions,
                           &aCleanup, &bCleanup, &error);
  if (rc != SQLITE_OK) {
    sqlite3_result_error(context, error, -1);
    sqlite3_free(error);
    return;
  }

  switch (elementType) {
  case SQLITE_VEC_ELEMENT_TYPE_BIT: {
    sqlite3_result_error(
        context, "Cannot calculate L1 distance between two bitvectors.", -1);
    goto finish;
  }
  case SQLITE_VEC_ELEMENT_TYPE_FLOAT32: {
    double result = distance_l1_f32(a, b, &dimensions);
    sqlite3_result_double(context, result);
    goto finish;
  }
  case SQLITE_VEC_ELEMENT_TYPE_INT8: {
    i64 result = distance_l1_int8(a, b, &dimensions);
    sqlite3_result_int(context, result);
    goto finish;
  }
  }

finish:
  aCleanup(a);
  bCleanup(b);
  return;
}

static void vec_distance_hamming(sqlite3_context *context, int argc,
                                 sqlite3_value **argv) {
  assert(argc == 2);
  int rc;
  void *a = NULL, *b = NULL;
  size_t dimensions;
  vector_cleanup aCleanup, bCleanup;
  char *error;
  enum VectorElementType elementType;
  rc = ensure_vector_match(argv[0], argv[1], &a, &b, &elementType, &dimensions,
                           &aCleanup, &bCleanup, &error);
  if (rc != SQLITE_OK) {
    sqlite3_result_error(context, error, -1);
    sqlite3_free(error);
    return;
  }

  switch (elementType) {
  case SQLITE_VEC_ELEMENT_TYPE_BIT: {
    sqlite3_result_double(context, distance_hamming(a, b, &dimensions));
    goto finish;
  }
  case SQLITE_VEC_ELEMENT_TYPE_FLOAT32: {
    sqlite3_result_error(
        context,
        "Cannot calculate hamming distance between two float32 vectors.", -1);
    goto finish;
  }
  case SQLITE_VEC_ELEMENT_TYPE_INT8: {
    sqlite3_result_error(
        context, "Cannot calculate hamming distance between two int8 vectors.",
        -1);
    goto finish;
  }
  }

finish:
  aCleanup(a);
  bCleanup(b);
  return;
}

char *vec_type_name(enum VectorElementType elementType) {
  switch (elementType) {
  case SQLITE_VEC_ELEMENT_TYPE_FLOAT32:
    return "float32";
  case SQLITE_VEC_ELEMENT_TYPE_INT8:
    return "int8";
  case SQLITE_VEC_ELEMENT_TYPE_BIT:
    return "bit";
  }
  return "";
}

static void vec_type(sqlite3_context *context, int argc, sqlite3_value **argv) {
  assert(argc == 1);
  void *vector;
  size_t dimensions;
  vector_cleanup cleanup;
  char *pzError;
  enum VectorElementType elementType;
  int rc = vector_from_value(argv[0], &vector, &dimensions, &elementType,
                             &cleanup, &pzError);
  if (rc != SQLITE_OK) {
    sqlite3_result_error(context, pzError, -1);
    sqlite3_free(pzError);
    return;
  }
  sqlite3_result_text(context, vec_type_name(elementType), -1, SQLITE_STATIC);
  cleanup(vector);
}
static void vec_quantize_binary(sqlite3_context *context, int argc,
                                sqlite3_value **argv) {
  assert(argc == 1);
  void *vector;
  size_t dimensions;
  vector_cleanup vectorCleanup;
  char *pzError;
  enum VectorElementType elementType;
  int rc = vector_from_value(argv[0], &vector, &dimensions, &elementType,
                             &vectorCleanup, &pzError);
  if (rc != SQLITE_OK) {
    sqlite3_result_error(context, pzError, -1);
    sqlite3_free(pzError);
    return;
  }

  if (dimensions <= 0) {
    sqlite3_result_error(context, "Zero length vectors are not supported.", -1);
    goto cleanup;
    return;
  }
  if ((dimensions % CHAR_BIT) != 0) {
    sqlite3_result_error(
        context,
        "Binary quantization requires vectors with a length divisible by 8",
        -1);
    goto cleanup;
    return;
  }

  int sz = dimensions / CHAR_BIT;
  u8 *out = sqlite3_malloc(sz);
  if (!out) {
    sqlite3_result_error_code(context, SQLITE_NOMEM);
    goto cleanup;
    return;
  }
  memset(out, 0, sz);

  switch (elementType) {
  case SQLITE_VEC_ELEMENT_TYPE_FLOAT32: {

    for (size_t i = 0; i < dimensions; i++) {
      int res = ((f32 *)vector)[i] > 0.0;
      out[i / 8] |= (res << (i % 8));
    }
    break;
  }
  case SQLITE_VEC_ELEMENT_TYPE_INT8: {
    for (size_t i = 0; i < dimensions; i++) {
      int res = ((i8 *)vector)[i] > 0;
      out[i / 8] |= (res << (i % 8));
    }
    break;
  }
  case SQLITE_VEC_ELEMENT_TYPE_BIT: {
    sqlite3_result_error(context,
                         "Can only binary quantize float or int8 vectors", -1);
    sqlite3_free(out);
    return;
  }
  }
  sqlite3_result_blob(context, out, sz, sqlite3_free);
  sqlite3_result_subtype(context, SQLITE_VEC_ELEMENT_TYPE_BIT);

cleanup:
  vectorCleanup(vector);
}

static void vec_quantize_int8(sqlite3_context *context, int argc,
                              sqlite3_value **argv) {
  assert(argc == 2);
  f32 *srcVector;
  size_t dimensions;
  fvec_cleanup srcCleanup;
  char *err;
  i8 *out = NULL;
  int rc = fvec_from_value(argv[0], &srcVector, &dimensions, &srcCleanup, &err);
  if (rc != SQLITE_OK) {
    sqlite3_result_error(context, err, -1);
    sqlite3_free(err);
    return;
  }

  int sz = dimensions * sizeof(i8);
  out = sqlite3_malloc(sz);
  if (!out) {
    sqlite3_result_error_nomem(context);
    goto cleanup;
  }
  memset(out, 0, sz);

  if ((sqlite3_value_type(argv[1]) != SQLITE_TEXT) ||
      (sqlite3_value_bytes(argv[1]) != strlen("unit")) ||
      (sqlite3_stricmp((const char *)sqlite3_value_text(argv[1]), "unit") !=
       0)) {
    sqlite3_result_error(
        context, "2nd argument to vec_quantize_int8() must be 'unit'.", -1);
    sqlite3_free(out);
    goto cleanup;
  }
  f32 step = (1.0 - (-1.0)) / 255;
  for (size_t i = 0; i < dimensions; i++) {
    out[i] = ((srcVector[i] - (-1.0)) / step) - 128;
  }

  sqlite3_result_blob(context, out, dimensions * sizeof(i8), sqlite3_free);
  sqlite3_result_subtype(context, SQLITE_VEC_ELEMENT_TYPE_INT8);

cleanup:
  srcCleanup(srcVector);
}

static void vec_add(sqlite3_context *context, int argc, sqlite3_value **argv) {
  assert(argc == 2);
  int rc;
  void *a = NULL, *b = NULL;
  size_t dimensions;
  vector_cleanup aCleanup, bCleanup;
  char *error;
  enum VectorElementType elementType;
  rc = ensure_vector_match(argv[0], argv[1], &a, &b, &elementType, &dimensions,
                           &aCleanup, &bCleanup, &error);
  if (rc != SQLITE_OK) {
    sqlite3_result_error(context, error, -1);
    sqlite3_free(error);
    return;
  }

  switch (elementType) {
  case SQLITE_VEC_ELEMENT_TYPE_BIT: {
    sqlite3_result_error(context, "Cannot add two bitvectors together.", -1);
    goto finish;
  }
  case SQLITE_VEC_ELEMENT_TYPE_FLOAT32: {
    size_t outSize = dimensions * sizeof(f32);
    f32 *out = sqlite3_malloc(outSize);
    if (!out) {
      sqlite3_result_error_nomem(context);
      goto finish;
    }
    memset(out, 0, outSize);
    for (size_t i = 0; i < dimensions; i++) {
      out[i] = ((f32 *)a)[i] + ((f32 *)b)[i];
    }
    sqlite3_result_blob(context, out, outSize, sqlite3_free);
    sqlite3_result_subtype(context, SQLITE_VEC_ELEMENT_TYPE_FLOAT32);
    goto finish;
  }
  case SQLITE_VEC_ELEMENT_TYPE_INT8: {
    size_t outSize = dimensions * sizeof(i8);
    i8 *out = sqlite3_malloc(outSize);
    if (!out) {
      sqlite3_result_error_nomem(context);
      goto finish;
    }
    memset(out, 0, outSize);
    for (size_t i = 0; i < dimensions; i++) {
      out[i] = ((i8 *)a)[i] + ((i8 *)b)[i];
    }
    sqlite3_result_blob(context, out, outSize, sqlite3_free);
    sqlite3_result_subtype(context, SQLITE_VEC_ELEMENT_TYPE_INT8);
    goto finish;
  }
  }
finish:
  aCleanup(a);
  bCleanup(b);
  return;
}
static void vec_sub(sqlite3_context *context, int argc, sqlite3_value **argv) {
  assert(argc == 2);
  int rc;
  void *a = NULL, *b = NULL;
  size_t dimensions;
  vector_cleanup aCleanup, bCleanup;
  char *error;
  enum VectorElementType elementType;
  rc = ensure_vector_match(argv[0], argv[1], &a, &b, &elementType, &dimensions,
                           &aCleanup, &bCleanup, &error);
  if (rc != SQLITE_OK) {
    sqlite3_result_error(context, error, -1);
    sqlite3_free(error);
    return;
  }

  switch (elementType) {
  case SQLITE_VEC_ELEMENT_TYPE_BIT: {
    sqlite3_result_error(context, "Cannot subtract two bitvectors together.",
                         -1);
    goto finish;
  }
  case SQLITE_VEC_ELEMENT_TYPE_FLOAT32: {
    size_t outSize = dimensions * sizeof(f32);
    f32 *out = sqlite3_malloc(outSize);
    if (!out) {
      sqlite3_result_error_nomem(context);
      goto finish;
    }
    memset(out, 0, outSize);
    for (size_t i = 0; i < dimensions; i++) {
      out[i] = ((f32 *)a)[i] - ((f32 *)b)[i];
    }
    sqlite3_result_blob(context, out, outSize, sqlite3_free);
    sqlite3_result_subtype(context, SQLITE_VEC_ELEMENT_TYPE_FLOAT32);
    goto finish;
  }
  case SQLITE_VEC_ELEMENT_TYPE_INT8: {
    size_t outSize = dimensions * sizeof(i8);
    i8 *out = sqlite3_malloc(outSize);
    if (!out) {
      sqlite3_result_error_nomem(context);
      goto finish;
    }
    memset(out, 0, outSize);
    for (size_t i = 0; i < dimensions; i++) {
      out[i] = ((i8 *)a)[i] - ((i8 *)b)[i];
    }
    sqlite3_result_blob(context, out, outSize, sqlite3_free);
    sqlite3_result_subtype(context, SQLITE_VEC_ELEMENT_TYPE_INT8);
    goto finish;
  }
  }
finish:
  aCleanup(a);
  bCleanup(b);
  return;
}
static void vec_slice(sqlite3_context *context, int argc,
                      sqlite3_value **argv) {
  assert(argc == 3);

  void *vector;
  size_t dimensions;
  vector_cleanup cleanup;
  char *err;
  enum VectorElementType elementType;

  int rc = vector_from_value(argv[0], &vector, &dimensions, &elementType,
                             &cleanup, &err);
  if (rc != SQLITE_OK) {
    sqlite3_result_error(context, err, -1);
    sqlite3_free(err);
    return;
  }

  int start = sqlite3_value_int(argv[1]);
  int end = sqlite3_value_int(argv[2]);

  if (start < 0) {
    sqlite3_result_error(context,
                         "slice 'start' index must be a postive number.", -1);
    goto done;
  }
  if (end < 0) {
    sqlite3_result_error(context, "slice 'end' index must be a postive number.",
                         -1);
    goto done;
  }
  if (((size_t)start) > dimensions) {
    sqlite3_result_error(
        context, "slice 'start' index is greater than the number of dimensions",
        -1);
    goto done;
  }
  if (((size_t)end) > dimensions) {
    sqlite3_result_error(
        context, "slice 'end' index is greater than the number of dimensions",
        -1);
    goto done;
  }
  if (start > end) {
    sqlite3_result_error(context,
                         "slice 'start' index is greater than 'end' index", -1);
    goto done;
  }
  if (start == end) {
    sqlite3_result_error(context,
                         "slice 'start' index is equal to the 'end' index, "
                         "vectors must have non-zero length",
                         -1);
    goto done;
  }
  size_t n = end - start;

  switch (elementType) {
  case SQLITE_VEC_ELEMENT_TYPE_FLOAT32: {
    int outSize = n * sizeof(f32);
    f32 *out = sqlite3_malloc(outSize);
    if (!out) {
      sqlite3_result_error_nomem(context);
      goto done;
    }
    memset(out, 0, outSize);
    for (size_t i = 0; i < n; i++) {
      out[i] = ((f32 *)vector)[start + i];
    }
    sqlite3_result_blob(context, out, outSize, sqlite3_free);
    sqlite3_result_subtype(context, SQLITE_VEC_ELEMENT_TYPE_FLOAT32);
    goto done;
  }
  case SQLITE_VEC_ELEMENT_TYPE_INT8: {
    int outSize = n * sizeof(i8);
    i8 *out = sqlite3_malloc(outSize);
    if (!out) {
      sqlite3_result_error_nomem(context);
      return;
    }
    memset(out, 0, outSize);
    for (size_t i = 0; i < n; i++) {
      out[i] = ((i8 *)vector)[start + i];
    }
    sqlite3_result_blob(context, out, outSize, sqlite3_free);
    sqlite3_result_subtype(context, SQLITE_VEC_ELEMENT_TYPE_INT8);
    goto done;
  }
  case SQLITE_VEC_ELEMENT_TYPE_BIT: {
    if ((start % CHAR_BIT) != 0) {
      sqlite3_result_error(context, "start index must be divisible by 8.", -1);
      goto done;
    }
    if ((end % CHAR_BIT) != 0) {
      sqlite3_result_error(context, "end index must be divisible by 8.", -1);
      goto done;
    }
    int outSize = n / CHAR_BIT;
    u8 *out = sqlite3_malloc(outSize);
    if (!out) {
      sqlite3_result_error_nomem(context);
      return;
    }
    memset(out, 0, outSize);
    for (size_t i = 0; i < n / CHAR_BIT; i++) {
      out[i] = ((u8 *)vector)[(start / CHAR_BIT) + i];
    }
    sqlite3_result_blob(context, out, outSize, sqlite3_free);
    sqlite3_result_subtype(context, SQLITE_VEC_ELEMENT_TYPE_BIT);
    goto done;
  }
  }
done:
  cleanup(vector);
}

static void vec_to_json(sqlite3_context *context, int argc,
                        sqlite3_value **argv) {
  assert(argc == 1);
  void *vector;
  size_t dimensions;
  vector_cleanup cleanup;
  char *err;
  enum VectorElementType elementType;

  int rc = vector_from_value(argv[0], &vector, &dimensions, &elementType,
                             &cleanup, &err);
  if (rc != SQLITE_OK) {
    sqlite3_result_error(context, err, -1);
    sqlite3_free(err);
    return;
  }

  sqlite3_str *str = sqlite3_str_new(sqlite3_context_db_handle(context));
  sqlite3_str_appendall(str, "[");
  for (size_t i = 0; i < dimensions; i++) {
    if (i != 0) {
      sqlite3_str_appendall(str, ",");
    }
    if (elementType == SQLITE_VEC_ELEMENT_TYPE_FLOAT32) {
      f32 value = ((f32 *)vector)[i];
      if (isnan(value)) {
        sqlite3_str_appendall(str, "null");
      } else {
        sqlite3_str_appendf(str, "%f", value);
      }

    } else if (elementType == SQLITE_VEC_ELEMENT_TYPE_INT8) {
      sqlite3_str_appendf(str, "%d", ((i8 *)vector)[i]);
    } else if (elementType == SQLITE_VEC_ELEMENT_TYPE_BIT) {
      u8 b = (((u8 *)vector)[i / 8] >> (i % CHAR_BIT)) & 1;
      sqlite3_str_appendf(str, "%d", b);
    }
  }
  sqlite3_str_appendall(str, "]");
  int len = sqlite3_str_length(str);
  char *s = sqlite3_str_finish(str);
  if (s) {
    sqlite3_result_text(context, s, len, sqlite3_free);
    sqlite3_result_subtype(context, JSON_SUBTYPE);
  } else {
    sqlite3_result_error_nomem(context);
  }
  cleanup(vector);
}

static void vec_normalize(sqlite3_context *context, int argc,
                          sqlite3_value **argv) {
  assert(argc == 1);
  void *vector;
  size_t dimensions;
  vector_cleanup cleanup;
  char *err;
  enum VectorElementType elementType;

  int rc = vector_from_value(argv[0], &vector, &dimensions, &elementType,
                             &cleanup, &err);
  if (rc != SQLITE_OK) {
    sqlite3_result_error(context, err, -1);
    sqlite3_free(err);
    return;
  }

  if (elementType != SQLITE_VEC_ELEMENT_TYPE_FLOAT32) {
    sqlite3_result_error(
        context, "only float32 vectors are supported when normalizing", -1);
    cleanup(vector);
    return;
  }

  int outSize = dimensions * sizeof(f32);
  f32 *out = sqlite3_malloc(outSize);
  if (!out) {
    cleanup(vector);
    sqlite3_result_error_code(context, SQLITE_NOMEM);
    return;
  }
  memset(out, 0, outSize);

  f32 *v = (f32 *)vector;

  f32 norm = 0;
  for (size_t i = 0; i < dimensions; i++) {
    norm += v[i] * v[i];
  }
  norm = sqrt(norm);
  for (size_t i = 0; i < dimensions; i++) {
    out[i] = v[i] / norm;
  }

  sqlite3_result_blob(context, out, dimensions * sizeof(f32), sqlite3_free);
  sqlite3_result_subtype(context, SQLITE_VEC_ELEMENT_TYPE_FLOAT32);
  cleanup(vector);
}

static void _static_text_func(sqlite3_context *context, int argc,
                              sqlite3_value **argv) {
  UNUSED_PARAMETER(argc);
  UNUSED_PARAMETER(argv);
  sqlite3_result_text(context, sqlite3_user_data(context), -1, SQLITE_STATIC);
}

#pragma endregion

enum Vec0TokenType {
  TOKEN_TYPE_IDENTIFIER,
  TOKEN_TYPE_DIGIT,
  TOKEN_TYPE_LBRACKET,
  TOKEN_TYPE_RBRACKET,
  TOKEN_TYPE_PLUS,
  TOKEN_TYPE_EQ,
};
struct Vec0Token {
  enum Vec0TokenType token_type;
  char *start;
  char *end;
};

int is_alpha(char x) {
  return (x >= 'a' && x <= 'z') || (x >= 'A' && x <= 'Z');
}
int is_digit(char x) { return (x >= '0' && x <= '9'); }
int is_whitespace(char x) {
  return x == ' ' || x == '\t' || x == '\n' || x == '\r';
}

#define VEC0_TOKEN_RESULT_EOF 1
#define VEC0_TOKEN_RESULT_SOME 2
#define VEC0_TOKEN_RESULT_ERROR 3

int vec0_token_next(char *start, char *end, struct Vec0Token *out) {
  char *ptr = start;
  while (ptr < end) {
    char curr = *ptr;
    if (is_whitespace(curr)) {
      ptr++;
      continue;
    } else if (curr == '+') {
      ptr++;
      out->start = ptr;
      out->end = ptr;
      out->token_type = TOKEN_TYPE_PLUS;
      return VEC0_TOKEN_RESULT_SOME;
    } else if (curr == '[') {
      ptr++;
      out->start = ptr;
      out->end = ptr;
      out->token_type = TOKEN_TYPE_LBRACKET;
      return VEC0_TOKEN_RESULT_SOME;
    } else if (curr == ']') {
      ptr++;
      out->start = ptr;
      out->end = ptr;
      out->token_type = TOKEN_TYPE_RBRACKET;
      return VEC0_TOKEN_RESULT_SOME;
    } else if (curr == '=') {
      ptr++;
      out->start = ptr;
      out->end = ptr;
      out->token_type = TOKEN_TYPE_EQ;
      return VEC0_TOKEN_RESULT_SOME;
    } else if (is_alpha(curr)) {
      char *start = ptr;
      while (ptr < end && (is_alpha(*ptr) || is_digit(*ptr) || *ptr == '_')) {
        ptr++;
      }
      out->start = start;
      out->end = ptr;
      out->token_type = TOKEN_TYPE_IDENTIFIER;
      return VEC0_TOKEN_RESULT_SOME;
    } else if (is_digit(curr)) {
      char *start = ptr;
      while (ptr < end && (is_digit(*ptr))) {
        ptr++;
      }
      out->start = start;
      out->end = ptr;
      out->token_type = TOKEN_TYPE_DIGIT;
      return VEC0_TOKEN_RESULT_SOME;
    } else {
      return VEC0_TOKEN_RESULT_ERROR;
    }
  }
  return VEC0_TOKEN_RESULT_EOF;
}

struct Vec0Scanner {
  char *start;
  char *end;
  char *ptr;
};

void vec0_scanner_init(struct Vec0Scanner *scanner, const char *source,
                       int source_length) {
  scanner->start = (char *)source;
  scanner->end = (char *)source + source_length;
  scanner->ptr = (char *)source;
}
int vec0_scanner_next(struct Vec0Scanner *scanner, struct Vec0Token *out) {
  int rc = vec0_token_next(scanner->start, scanner->end, out);
  if (rc == VEC0_TOKEN_RESULT_SOME) {
    scanner->start = out->end;
  }
  return rc;
}

int vec0_parse_table_option(const char *source, int source_length,
                            char **out_key, int *out_key_length,
                            char **out_value, int *out_value_length) {
  int rc;
  struct Vec0Scanner scanner;
  struct Vec0Token token;
  char *key;
  char *value;
  int keyLength, valueLength;

  vec0_scanner_init(&scanner, source, source_length);

  rc = vec0_scanner_next(&scanner, &token);
  if (rc != VEC0_TOKEN_RESULT_SOME &&
      token.token_type != TOKEN_TYPE_IDENTIFIER) {
    return SQLITE_EMPTY;
  }
  key = token.start;
  keyLength = token.end - token.start;

  rc = vec0_scanner_next(&scanner, &token);
  if (rc != VEC0_TOKEN_RESULT_SOME && token.token_type != TOKEN_TYPE_EQ) {
    return SQLITE_EMPTY;
  }

  rc = vec0_scanner_next(&scanner, &token);
  if (rc != VEC0_TOKEN_RESULT_SOME &&
      !((token.token_type == TOKEN_TYPE_IDENTIFIER) ||
        (token.token_type == TOKEN_TYPE_DIGIT))) {
    return SQLITE_ERROR;
  }
  value = token.start;
  valueLength = token.end - token.start;

  rc = vec0_scanner_next(&scanner, &token);
  if (rc == VEC0_TOKEN_RESULT_EOF) {
    *out_key = key;
    *out_key_length = keyLength;
    *out_value = value;
    *out_value_length = valueLength;
    return SQLITE_OK;
  }
  return SQLITE_ERROR;
}
/**
 * @brief Parse an argv[i] entry of a vec0 virtual table definition, and see if
 * it's a PARTITION KEY definition.
 *
 * @param source: argv[i] source string
 * @param source_length: length of the source string
 * @param out_column_name: If it is a partition key, the output column name. Same lifetime
 * as source, points to specific char *
 * @param out_column_name_length: Length of out_column_name in bytes
 * @param out_column_type: SQLITE_TEXT or SQLITE_INTEGER.
 * @return int: SQLITE_EMPTY if not a PK, SQLITE_OK if it is.
 */
int vec0_parse_partition_key_definition(const char *source, int source_length,
                                 char **out_column_name,
                                 int *out_column_name_length,
                                 int *out_column_type) {
  struct Vec0Scanner scanner;
  struct Vec0Token token;
  char *column_name;
  int column_name_length;
  int column_type;
  vec0_scanner_init(&scanner, source, source_length);

  // Check first token is identifier, will be the column name
  int rc = vec0_scanner_next(&scanner, &token);
  if (rc != VEC0_TOKEN_RESULT_SOME &&
      token.token_type != TOKEN_TYPE_IDENTIFIER) {
    return SQLITE_EMPTY;
  }

  column_name = token.start;
  column_name_length = token.end - token.start;

  // Check the next token matches "text" or "integer", as column type
  rc = vec0_scanner_next(&scanner, &token);
  if (rc != VEC0_TOKEN_RESULT_SOME &&
      token.token_type != TOKEN_TYPE_IDENTIFIER) {
    return SQLITE_EMPTY;
  }
  if (sqlite3_strnicmp(token.start, "text", token.end - token.start) == 0) {
    column_type = SQLITE_TEXT;
  } else if (sqlite3_strnicmp(token.start, "int", token.end - token.start) ==
                 0 ||
             sqlite3_strnicmp(token.start, "integer",
                              token.end - token.start) == 0) {
    column_type = SQLITE_INTEGER;
  } else {
    return SQLITE_EMPTY;
  }

  // Check the next token is identifier and matches "partition"
  rc = vec0_scanner_next(&scanner, &token);
  if (rc != VEC0_TOKEN_RESULT_SOME &&
      token.token_type != TOKEN_TYPE_IDENTIFIER) {
    return SQLITE_EMPTY;
  }
  if (sqlite3_strnicmp(token.start, "partition", token.end - token.start) != 0) {
    return SQLITE_EMPTY;
  }

  // Check the next token is identifier and matches "key"
  rc = vec0_scanner_next(&scanner, &token);
  if (rc != VEC0_TOKEN_RESULT_SOME &&
      token.token_type != TOKEN_TYPE_IDENTIFIER) {
    return SQLITE_EMPTY;
  }
  if (sqlite3_strnicmp(token.start, "key", token.end - token.start) != 0) {
    return SQLITE_EMPTY;
  }

  *out_column_name = column_name;
  *out_column_name_length = column_name_length;
  *out_column_type = column_type;

  return SQLITE_OK;
}

/**
 * @brief Parse an argv[i] entry of a vec0 virtual table definition, and see if
 * it's an auxiliar column definition, ie `+[name] [type]` like `+contents text`
 *
 * @param source: argv[i] source string
 * @param source_length: length of the source string
 * @param out_column_name: If it is a partition key, the output column name. Same lifetime
 * as source, points to specific char *
 * @param out_column_name_length: Length of out_column_name in bytes
 * @param out_column_type: SQLITE_TEXT, SQLITE_INTEGER, SQLITE_FLOAT, or SQLITE_BLOB.
 * @return int: SQLITE_EMPTY if not an aux column, SQLITE_OK if it is.
 */
int vec0_parse_auxiliary_column_definition(const char *source, int source_length,
                                 char **out_column_name,
                                 int *out_column_name_length,
                                 int *out_column_type) {
  struct Vec0Scanner scanner;
  struct Vec0Token token;
  char *column_name;
  int column_name_length;
  int column_type;
  vec0_scanner_init(&scanner, source, source_length);

  // Check first token is '+', which denotes aux columns
  int rc = vec0_scanner_next(&scanner, &token);
  if (rc != VEC0_TOKEN_RESULT_SOME &&
      token.token_type != TOKEN_TYPE_PLUS) {
    return SQLITE_EMPTY;
  }

  rc = vec0_scanner_next(&scanner, &token);
  if (rc != VEC0_TOKEN_RESULT_SOME &&
      token.token_type != TOKEN_TYPE_IDENTIFIER) {
    return SQLITE_EMPTY;
  }

  column_name = token.start;
  column_name_length = token.end - token.start;

  // Check the next token matches "text" or "integer", as column type
  rc = vec0_scanner_next(&scanner, &token);
  if (rc != VEC0_TOKEN_RESULT_SOME &&
      token.token_type != TOKEN_TYPE_IDENTIFIER) {
    return SQLITE_EMPTY;
  }
  if (sqlite3_strnicmp(token.start, "text", token.end - token.start) == 0) {
    column_type = SQLITE_TEXT;
  } else if (sqlite3_strnicmp(token.start, "int", token.end - token.start) ==
                 0 ||
             sqlite3_strnicmp(token.start, "integer",
                              token.end - token.start) == 0) {
    column_type = SQLITE_INTEGER;
  } else if (sqlite3_strnicmp(token.start, "float", token.end - token.start) ==
                 0 ||
             sqlite3_strnicmp(token.start, "double",
                              token.end - token.start) == 0) {
    column_type = SQLITE_INTEGER;
  } else if (sqlite3_strnicmp(token.start, "blob", token.end - token.start) ==0) {
    column_type = SQLITE_BLOB;
  } else {
    return SQLITE_EMPTY;
  }

  *out_column_name = column_name;
  *out_column_name_length = column_name_length;
  *out_column_type = column_type;

  return SQLITE_OK;
}

/**
 * @brief Parse an argv[i] entry of a vec0 virtual table definition, and see if
 * it's a PRIMARY KEY definition.
 *
 * @param source: argv[i] source string
 * @param source_length: length of the source string
 * @param out_column_name: If it is a PK, the output column name. Same lifetime
 * as source, points to specific char *
 * @param out_column_name_length: Length of out_column_name in bytes
 * @param out_column_type: SQLITE_TEXT or SQLITE_INTEGER.
 * @return int: SQLITE_EMPTY if not a PK, SQLITE_OK if it is.
 */
int vec0_parse_primary_key_definition(const char *source, int source_length,
                                 char **out_column_name,
                                 int *out_column_name_length,
                                 int *out_column_type) {
  struct Vec0Scanner scanner;
  struct Vec0Token token;
  char *column_name;
  int column_name_length;
  int column_type;
  vec0_scanner_init(&scanner, source, source_length);

  // Check first token is identifier, will be the column name
  int rc = vec0_scanner_next(&scanner, &token);
  if (rc != VEC0_TOKEN_RESULT_SOME &&
      token.token_type != TOKEN_TYPE_IDENTIFIER) {
    return SQLITE_EMPTY;
  }

  column_name = token.start;
  column_name_length = token.end - token.start;

  // Check the next token matches "text" or "integer", as column type
  rc = vec0_scanner_next(&scanner, &token);
  if (rc != VEC0_TOKEN_RESULT_SOME &&
      token.token_type != TOKEN_TYPE_IDENTIFIER) {
    return SQLITE_EMPTY;
  }
  if (sqlite3_strnicmp(token.start, "text", token.end - token.start) == 0) {
    column_type = SQLITE_TEXT;
  } else if (sqlite3_strnicmp(token.start, "int", token.end - token.start) ==
                 0 ||
             sqlite3_strnicmp(token.start, "integer",
                              token.end - token.start) == 0) {
    column_type = SQLITE_INTEGER;
  } else {
    return SQLITE_EMPTY;
  }

  // Check the next token is identifier and matches "primary"
  rc = vec0_scanner_next(&scanner, &token);
  if (rc != VEC0_TOKEN_RESULT_SOME &&
      token.token_type != TOKEN_TYPE_IDENTIFIER) {
    return SQLITE_EMPTY;
  }
  if (sqlite3_strnicmp(token.start, "primary", token.end - token.start) != 0) {
    return SQLITE_EMPTY;
  }

  // Check the next token is identifier and matches "key"
  rc = vec0_scanner_next(&scanner, &token);
  if (rc != VEC0_TOKEN_RESULT_SOME &&
      token.token_type != TOKEN_TYPE_IDENTIFIER) {
    return SQLITE_EMPTY;
  }
  if (sqlite3_strnicmp(token.start, "key", token.end - token.start) != 0) {
    return SQLITE_EMPTY;
  }

  *out_column_name = column_name;
  *out_column_name_length = column_name_length;
  *out_column_type = column_type;

  return SQLITE_OK;
}

enum Vec0DistanceMetrics {
  VEC0_DISTANCE_METRIC_L2 = 1,
  VEC0_DISTANCE_METRIC_COSINE = 2,
  VEC0_DISTANCE_METRIC_L1 = 3,
};

struct VectorColumnDefinition {
  char *name;
  int name_length;
  size_t dimensions;
  enum VectorElementType element_type;
  enum Vec0DistanceMetrics distance_metric;
};

struct Vec0PartitionColumnDefinition {
  int type;
  char * name;
  int name_length;
};

struct Vec0AuxiliaryColumnDefinition {
  int type;
  char * name;
  int name_length;
};

size_t vector_byte_size(enum VectorElementType element_type,
                        size_t dimensions) {
  switch (element_type) {
  case SQLITE_VEC_ELEMENT_TYPE_FLOAT32:
    return dimensions * sizeof(f32);
  case SQLITE_VEC_ELEMENT_TYPE_INT8:
    return dimensions * sizeof(i8);
  case SQLITE_VEC_ELEMENT_TYPE_BIT:
    return dimensions / CHAR_BIT;
  }
  return 0;
}

size_t vector_column_byte_size(struct VectorColumnDefinition column) {
  return vector_byte_size(column.element_type, column.dimensions);
}

/**
 * @brief Parse an vec0 vtab argv[i] column definition and see if
 * it's a vector column defintion, ex `contents_embedding float[768]`.
 *
 * @param source vec0 argv[i] item
 * @param source_length length of source in bytes
 * @param outColumn Output the parse vector column to this struct, if success
 * @return int SQLITE_OK on success, SQLITE_EMPTY is it's not a vector column
 * definition, SQLITE_ERROR on error.
 */
int vec0_parse_vector_column(const char *source, int source_length,
                        struct VectorColumnDefinition *outColumn) {
  // parses a vector column definition like so:
  // "abc float[123]", "abc_123 bit[1234]", eetc.
  // https://github.com/asg017/sqlite-vec/issues/46
  int rc;
  struct Vec0Scanner scanner;
  struct Vec0Token token;

  char *name;
  int nameLength;
  enum VectorElementType elementType;
  enum Vec0DistanceMetrics distanceMetric = VEC0_DISTANCE_METRIC_L2;
  int dimensions;

  vec0_scanner_init(&scanner, source, source_length);

  // starts with an identifier
  rc = vec0_scanner_next(&scanner, &token);

  if (rc != VEC0_TOKEN_RESULT_SOME &&
      token.token_type != TOKEN_TYPE_IDENTIFIER) {
    return SQLITE_EMPTY;
  }

  name = token.start;
  nameLength = token.end - token.start;

  // vector column type comes next: float, int, or bit
  rc = vec0_scanner_next(&scanner, &token);

  if (rc != VEC0_TOKEN_RESULT_SOME ||
      token.token_type != TOKEN_TYPE_IDENTIFIER) {
    return SQLITE_EMPTY;
  }
  if (sqlite3_strnicmp(token.start, "float", 5) == 0 ||
      sqlite3_strnicmp(token.start, "f32", 3) == 0) {
    elementType = SQLITE_VEC_ELEMENT_TYPE_FLOAT32;
  } else if (sqlite3_strnicmp(token.start, "int8", 4) == 0 ||
             sqlite3_strnicmp(token.start, "i8", 2) == 0) {
    elementType = SQLITE_VEC_ELEMENT_TYPE_INT8;
  } else if (sqlite3_strnicmp(token.start, "bit", 3) == 0) {
    elementType = SQLITE_VEC_ELEMENT_TYPE_BIT;
  } else {
    return SQLITE_EMPTY;
  }

  // left '[' bracket
  rc = vec0_scanner_next(&scanner, &token);
  if (rc != VEC0_TOKEN_RESULT_SOME && token.token_type != TOKEN_TYPE_LBRACKET) {
    return SQLITE_ERROR;
  }

  // digit, for vector dimension length
  rc = vec0_scanner_next(&scanner, &token);
  if (rc != VEC0_TOKEN_RESULT_SOME && token.token_type != TOKEN_TYPE_DIGIT) {
    return SQLITE_ERROR;
  }
  dimensions = atoi(token.start);
  if (dimensions <= 0) {
    return SQLITE_ERROR;
  }

  // // right ']' bracket
  rc = vec0_scanner_next(&scanner, &token);
  if (rc != VEC0_TOKEN_RESULT_SOME && token.token_type != TOKEN_TYPE_RBRACKET) {
    return SQLITE_ERROR;
  }

  // any other tokens left should be column-level options , ex `key=value`
  // ex `distance_metric=L2 distance_metric=cosine` should error
  while (1) {
    // should be EOF or identifier (option key)
    rc = vec0_scanner_next(&scanner, &token);
    if (rc == VEC0_TOKEN_RESULT_EOF) {
      break;
    }

    if (rc != VEC0_TOKEN_RESULT_SOME &&
        token.token_type != TOKEN_TYPE_IDENTIFIER) {
      return SQLITE_ERROR;
    }

    char *key = token.start;
    int keyLength = token.end - token.start;

    if (sqlite3_strnicmp(key, "distance_metric", keyLength) == 0) {

      if (elementType == SQLITE_VEC_ELEMENT_TYPE_BIT) {
        return SQLITE_ERROR;
      }
      // ensure equal sign after distance_metric
      rc = vec0_scanner_next(&scanner, &token);
      if (rc != VEC0_TOKEN_RESULT_SOME && token.token_type != TOKEN_TYPE_EQ) {
        return SQLITE_ERROR;
      }

      // distance_metric value, an identifier (L2, cosine, etc)
      rc = vec0_scanner_next(&scanner, &token);
      if (rc != VEC0_TOKEN_RESULT_SOME &&
          token.token_type != TOKEN_TYPE_IDENTIFIER) {
        return SQLITE_ERROR;
      }

      char *value = token.start;
      int valueLength = token.end - token.start;
      if (sqlite3_strnicmp(value, "l2", valueLength) == 0) {
        distanceMetric = VEC0_DISTANCE_METRIC_L2;
      } else if (sqlite3_strnicmp(value, "l1", valueLength) == 0) {
        distanceMetric = VEC0_DISTANCE_METRIC_L1;
      } else if (sqlite3_strnicmp(value, "cosine", valueLength) == 0) {
        distanceMetric = VEC0_DISTANCE_METRIC_COSINE;
      } else {
        return SQLITE_ERROR;
      }
    }
    // unknown key
    else {
      return SQLITE_ERROR;
    }
  }

  outColumn->name = sqlite3_mprintf("%.*s", nameLength, name);
  if (!outColumn->name) {
    return SQLITE_ERROR;
  }
  outColumn->name_length = nameLength;
  outColumn->distance_metric = distanceMetric;
  outColumn->element_type = elementType;
  outColumn->dimensions = dimensions;
  return SQLITE_OK;
}

#pragma region vec_each table function

typedef struct vec_each_vtab vec_each_vtab;
struct vec_each_vtab {
  sqlite3_vtab base;
};

typedef struct vec_each_cursor vec_each_cursor;
struct vec_each_cursor {
  sqlite3_vtab_cursor base;
  i64 iRowid;
  enum VectorElementType vector_type;
  void *vector;
  size_t dimensions;
  vector_cleanup cleanup;
};

static int vec_eachConnect(sqlite3 *db, void *pAux, int argc,
                           const char *const *argv, sqlite3_vtab **ppVtab,
                           char **pzErr) {
  UNUSED_PARAMETER(pAux);
  UNUSED_PARAMETER(argc);
  UNUSED_PARAMETER(argv);
  UNUSED_PARAMETER(pzErr);
  vec_each_vtab *pNew;
  int rc;

  rc = sqlite3_declare_vtab(db, "CREATE TABLE x(value, vector hidden)");
#define VEC_EACH_COLUMN_VALUE 0
#define VEC_EACH_COLUMN_VECTOR 1
  if (rc == SQLITE_OK) {
    pNew = sqlite3_malloc(sizeof(*pNew));
    *ppVtab = (sqlite3_vtab *)pNew;
    if (pNew == 0)
      return SQLITE_NOMEM;
    memset(pNew, 0, sizeof(*pNew));
  }
  return rc;
}

static int vec_eachDisconnect(sqlite3_vtab *pVtab) {
  vec_each_vtab *p = (vec_each_vtab *)pVtab;
  sqlite3_free(p);
  return SQLITE_OK;
}

static int vec_eachOpen(sqlite3_vtab *p, sqlite3_vtab_cursor **ppCursor) {
  UNUSED_PARAMETER(p);
  vec_each_cursor *pCur;
  pCur = sqlite3_malloc(sizeof(*pCur));
  if (pCur == 0)
    return SQLITE_NOMEM;
  memset(pCur, 0, sizeof(*pCur));
  *ppCursor = &pCur->base;
  return SQLITE_OK;
}

static int vec_eachClose(sqlite3_vtab_cursor *cur) {
  vec_each_cursor *pCur = (vec_each_cursor *)cur;
  pCur->cleanup(pCur->vector);
  sqlite3_free(pCur);
  return SQLITE_OK;
}

static int vec_eachBestIndex(sqlite3_vtab *pVTab,
                             sqlite3_index_info *pIdxInfo) {
  UNUSED_PARAMETER(pVTab);
  int hasVector = 0;
  for (int i = 0; i < pIdxInfo->nConstraint; i++) {
    const struct sqlite3_index_constraint *pCons = &pIdxInfo->aConstraint[i];
    // printf("i=%d iColumn=%d, op=%d, usable=%d\n", i, pCons->iColumn,
    // pCons->op, pCons->usable);
    switch (pCons->iColumn) {
    case VEC_EACH_COLUMN_VECTOR: {
      if (pCons->op == SQLITE_INDEX_CONSTRAINT_EQ && pCons->usable) {
        hasVector = 1;
        pIdxInfo->aConstraintUsage[i].argvIndex = 1;
        pIdxInfo->aConstraintUsage[i].omit = 1;
      }
      break;
    }
    }
  }
  if (!hasVector) {
    return SQLITE_CONSTRAINT;
  }

  pIdxInfo->estimatedCost = (double)100000;
  pIdxInfo->estimatedRows = 100000;

  return SQLITE_OK;
}

static int vec_eachFilter(sqlite3_vtab_cursor *pVtabCursor, int idxNum,
                          const char *idxStr, int argc, sqlite3_value **argv) {
  UNUSED_PARAMETER(idxNum);
  UNUSED_PARAMETER(idxStr);
  assert(argc == 1);
  vec_each_cursor *pCur = (vec_each_cursor *)pVtabCursor;

  if (pCur->vector) {
    pCur->cleanup(pCur->vector);
    pCur->vector = NULL;
  }

  char *pzErrMsg;
  int rc = vector_from_value(argv[0], &pCur->vector, &pCur->dimensions,
                             &pCur->vector_type, &pCur->cleanup, &pzErrMsg);
  if (rc != SQLITE_OK) {
    return SQLITE_ERROR;
  }
  pCur->iRowid = 0;
  return SQLITE_OK;
}

static int vec_eachRowid(sqlite3_vtab_cursor *cur, sqlite_int64 *pRowid) {
  vec_each_cursor *pCur = (vec_each_cursor *)cur;
  *pRowid = pCur->iRowid;
  return SQLITE_OK;
}

static int vec_eachEof(sqlite3_vtab_cursor *cur) {
  vec_each_cursor *pCur = (vec_each_cursor *)cur;
  return pCur->iRowid >= (i64)pCur->dimensions;
}

static int vec_eachNext(sqlite3_vtab_cursor *cur) {
  vec_each_cursor *pCur = (vec_each_cursor *)cur;
  pCur->iRowid++;
  return SQLITE_OK;
}

static int vec_eachColumn(sqlite3_vtab_cursor *cur, sqlite3_context *context,
                          int i) {
  vec_each_cursor *pCur = (vec_each_cursor *)cur;
  switch (i) {
  case VEC_EACH_COLUMN_VALUE:
    switch (pCur->vector_type) {
    case SQLITE_VEC_ELEMENT_TYPE_FLOAT32: {
      sqlite3_result_double(context, ((f32 *)pCur->vector)[pCur->iRowid]);
      break;
    }
    case SQLITE_VEC_ELEMENT_TYPE_BIT: {
      u8 x = ((u8 *)pCur->vector)[pCur->iRowid / CHAR_BIT];
      sqlite3_result_int(context,
                         (x & (0b10000000 >> ((pCur->iRowid % CHAR_BIT)))) > 0);
      break;
    }
    case SQLITE_VEC_ELEMENT_TYPE_INT8: {
      sqlite3_result_int(context, ((i8 *)pCur->vector)[pCur->iRowid]);
      break;
    }
    }

    break;
  }
  return SQLITE_OK;
}

static sqlite3_module vec_eachModule = {
    /* iVersion    */ 0,
    /* xCreate     */ 0,
    /* xConnect    */ vec_eachConnect,
    /* xBestIndex  */ vec_eachBestIndex,
    /* xDisconnect */ vec_eachDisconnect,
    /* xDestroy    */ 0,
    /* xOpen       */ vec_eachOpen,
    /* xClose      */ vec_eachClose,
    /* xFilter     */ vec_eachFilter,
    /* xNext       */ vec_eachNext,
    /* xEof        */ vec_eachEof,
    /* xColumn     */ vec_eachColumn,
    /* xRowid      */ vec_eachRowid,
    /* xUpdate     */ 0,
    /* xBegin      */ 0,
    /* xSync       */ 0,
    /* xCommit     */ 0,
    /* xRollback   */ 0,
    /* xFindMethod */ 0,
    /* xRename     */ 0,
    /* xSavepoint  */ 0,
    /* xRelease    */ 0,
    /* xRollbackTo */ 0,
    /* xShadowName */ 0,
#if SQLITE_VERSION_NUMBER >= 3044000
    /* xIntegrity  */ 0
#endif
};

#pragma endregion

#pragma region vec_npy_each table function

enum NpyTokenType {
  NPY_TOKEN_TYPE_IDENTIFIER,
  NPY_TOKEN_TYPE_NUMBER,
  NPY_TOKEN_TYPE_LPAREN,
  NPY_TOKEN_TYPE_RPAREN,
  NPY_TOKEN_TYPE_LBRACE,
  NPY_TOKEN_TYPE_RBRACE,
  NPY_TOKEN_TYPE_COLON,
  NPY_TOKEN_TYPE_COMMA,
  NPY_TOKEN_TYPE_STRING,
  NPY_TOKEN_TYPE_FALSE,
};

struct NpyToken {
  enum NpyTokenType token_type;
  unsigned char *start;
  unsigned char *end;
};

int npy_token_next(unsigned char *start, unsigned char *end,
                   struct NpyToken *out) {
  unsigned char *ptr = start;
  while (ptr < end) {
    unsigned char curr = *ptr;
    if (is_whitespace(curr)) {
      ptr++;
      continue;
    } else if (curr == '(') {
      out->start = ptr++;
      out->end = ptr;
      out->token_type = NPY_TOKEN_TYPE_LPAREN;
      return VEC0_TOKEN_RESULT_SOME;
    } else if (curr == ')') {
      out->start = ptr++;
      out->end = ptr;
      out->token_type = NPY_TOKEN_TYPE_RPAREN;
      return VEC0_TOKEN_RESULT_SOME;
    } else if (curr == '{') {
      out->start = ptr++;
      out->end = ptr;
      out->token_type = NPY_TOKEN_TYPE_LBRACE;
      return VEC0_TOKEN_RESULT_SOME;
    } else if (curr == '}') {
      out->start = ptr++;
      out->end = ptr;
      out->token_type = NPY_TOKEN_TYPE_RBRACE;
      return VEC0_TOKEN_RESULT_SOME;
    } else if (curr == ':') {
      out->start = ptr++;
      out->end = ptr;
      out->token_type = NPY_TOKEN_TYPE_COLON;
      return VEC0_TOKEN_RESULT_SOME;
    } else if (curr == ',') {
      out->start = ptr++;
      out->end = ptr;
      out->token_type = NPY_TOKEN_TYPE_COMMA;
      return VEC0_TOKEN_RESULT_SOME;
    } else if (curr == '\'') {
      unsigned char *start = ptr;
      ptr++;
      while (ptr < end) {
        if ((*ptr) == '\'') {
          break;
        }
        ptr++;
      }
      if ((*ptr) != '\'') {
        return VEC0_TOKEN_RESULT_ERROR;
      }
      out->start = start;
      out->end = ++ptr;
      out->token_type = NPY_TOKEN_TYPE_STRING;
      return VEC0_TOKEN_RESULT_SOME;
    } else if (curr == 'F' &&
               strncmp((char *)ptr, "False", strlen("False")) == 0) {
      out->start = ptr;
      out->end = (ptr + (int)strlen("False"));
      ptr = out->end;
      out->token_type = NPY_TOKEN_TYPE_FALSE;
      return VEC0_TOKEN_RESULT_SOME;
    } else if (is_digit(curr)) {
      unsigned char *start = ptr;
      while (ptr < end && (is_digit(*ptr))) {
        ptr++;
      }
      out->start = start;
      out->end = ptr;
      out->token_type = NPY_TOKEN_TYPE_NUMBER;
      return VEC0_TOKEN_RESULT_SOME;
    } else {
      return VEC0_TOKEN_RESULT_ERROR;
    }
  }
  return VEC0_TOKEN_RESULT_ERROR;
}

struct NpyScanner {
  unsigned char *start;
  unsigned char *end;
  unsigned char *ptr;
};

void npy_scanner_init(struct NpyScanner *scanner, const unsigned char *source,
                      int source_length) {
  scanner->start = (unsigned char *)source;
  scanner->end = (unsigned char *)source + source_length;
  scanner->ptr = (unsigned char *)source;
}

int npy_scanner_next(struct NpyScanner *scanner, struct NpyToken *out) {
  int rc = npy_token_next(scanner->start, scanner->end, out);
  if (rc == VEC0_TOKEN_RESULT_SOME) {
    scanner->start = out->end;
  }
  return rc;
}

#define NPY_PARSE_ERROR "Error parsing numpy array: "
int parse_npy_header(sqlite3_vtab *pVTab, const unsigned char *header,
                     size_t headerLength,
                     enum VectorElementType *out_element_type,
                     int *fortran_order, size_t *numElements,
                     size_t *numDimensions) {

  struct NpyScanner scanner;
  struct NpyToken token;
  int rc;
  npy_scanner_init(&scanner, header, headerLength);

  if (npy_scanner_next(&scanner, &token) != VEC0_TOKEN_RESULT_SOME &&
      token.token_type != NPY_TOKEN_TYPE_LBRACE) {
    vtab_set_error(pVTab,
                   NPY_PARSE_ERROR "numpy header did not start with '{'");
    return SQLITE_ERROR;
  }
  while (1) {
    rc = npy_scanner_next(&scanner, &token);
    if (rc != VEC0_TOKEN_RESULT_SOME) {
      vtab_set_error(pVTab, NPY_PARSE_ERROR "expected key in numpy header");
      return SQLITE_ERROR;
    }

    if (token.token_type == NPY_TOKEN_TYPE_RBRACE) {
      break;
    }
    if (token.token_type != NPY_TOKEN_TYPE_STRING) {
      vtab_set_error(pVTab, NPY_PARSE_ERROR
                     "expected a string as key in numpy header");
      return SQLITE_ERROR;
    }
    unsigned char *key = token.start;

    rc = npy_scanner_next(&scanner, &token);
    if ((rc != VEC0_TOKEN_RESULT_SOME) ||
        (token.token_type != NPY_TOKEN_TYPE_COLON)) {
      vtab_set_error(pVTab, NPY_PARSE_ERROR
                     "expected a ':' after key in numpy header");
      return SQLITE_ERROR;
    }

    if (strncmp((char *)key, "'descr'", strlen("'descr'")) == 0) {
      rc = npy_scanner_next(&scanner, &token);
      if ((rc != VEC0_TOKEN_RESULT_SOME) ||
          (token.token_type != NPY_TOKEN_TYPE_STRING)) {
        vtab_set_error(pVTab, NPY_PARSE_ERROR
                       "expected a string value after 'descr' key");
        return SQLITE_ERROR;
      }
      if (strncmp((char *)token.start, "'<f4'", strlen("'<f4'")) != 0) {
        vtab_set_error(
            pVTab, NPY_PARSE_ERROR
            "Only '<f4' values are supported in sqlite-vec numpy functions");
        return SQLITE_ERROR;
      }
      *out_element_type = SQLITE_VEC_ELEMENT_TYPE_FLOAT32;
    } else if (strncmp((char *)key, "'fortran_order'",
                       strlen("'fortran_order'")) == 0) {
      rc = npy_scanner_next(&scanner, &token);
      if (rc != VEC0_TOKEN_RESULT_SOME ||
          token.token_type != NPY_TOKEN_TYPE_FALSE) {
        vtab_set_error(pVTab, NPY_PARSE_ERROR
                       "Only fortran_order = False is supported in sqlite-vec "
                       "numpy functions");
        return SQLITE_ERROR;
      }
      *fortran_order = 0;
    } else if (strncmp((char *)key, "'shape'", strlen("'shape'")) == 0) {
      // "(xxx, xxx)" OR (xxx,)
      size_t first;
      rc = npy_scanner_next(&scanner, &token);
      if ((rc != VEC0_TOKEN_RESULT_SOME) ||
          (token.token_type != NPY_TOKEN_TYPE_LPAREN)) {
        vtab_set_error(pVTab, NPY_PARSE_ERROR
                       "Expected left parenthesis '(' after shape key");
        return SQLITE_ERROR;
      }

      rc = npy_scanner_next(&scanner, &token);
      if ((rc != VEC0_TOKEN_RESULT_SOME) ||
          (token.token_type != NPY_TOKEN_TYPE_NUMBER)) {
        vtab_set_error(pVTab, NPY_PARSE_ERROR
                       "Expected an initial number in shape value");
        return SQLITE_ERROR;
      }
      first = strtol((char *)token.start, NULL, 10);

      rc = npy_scanner_next(&scanner, &token);
      if ((rc != VEC0_TOKEN_RESULT_SOME) ||
          (token.token_type != NPY_TOKEN_TYPE_COMMA)) {
        vtab_set_error(pVTab, NPY_PARSE_ERROR
                       "Expected comma after first shape value");
        return SQLITE_ERROR;
      }

      rc = npy_scanner_next(&scanner, &token);
      if (rc != VEC0_TOKEN_RESULT_SOME) {
        vtab_set_error(pVTab, NPY_PARSE_ERROR
                       "unexpected header EOF while parsing shape");
        return SQLITE_ERROR;
      }
      if (token.token_type == NPY_TOKEN_TYPE_NUMBER) {
        *numElements = first;
        *numDimensions = strtol((char *)token.start, NULL, 10);
        rc = npy_scanner_next(&scanner, &token);
        if ((rc != VEC0_TOKEN_RESULT_SOME) ||
            (token.token_type != NPY_TOKEN_TYPE_RPAREN)) {
          vtab_set_error(pVTab, NPY_PARSE_ERROR
                         "expected right parenthesis after shape value");
          return SQLITE_ERROR;
        }
      } else if (token.token_type == NPY_TOKEN_TYPE_RPAREN) {
        // '(0,)' means an empty array!
        *numElements = first ? 1 : 0;
        *numDimensions = first;
      } else {
        vtab_set_error(pVTab, NPY_PARSE_ERROR "unknown type in shape value");
        return SQLITE_ERROR;
      }
    } else {
      vtab_set_error(pVTab, NPY_PARSE_ERROR "unknown key in numpy header");
      return SQLITE_ERROR;
    }

    rc = npy_scanner_next(&scanner, &token);
    if ((rc != VEC0_TOKEN_RESULT_SOME) ||
        (token.token_type != NPY_TOKEN_TYPE_COMMA)) {
      vtab_set_error(pVTab, NPY_PARSE_ERROR "unknown extra token after value");
      return SQLITE_ERROR;
    }
  }

  return SQLITE_OK;
}

typedef struct vec_npy_each_vtab vec_npy_each_vtab;
struct vec_npy_each_vtab {
  sqlite3_vtab base;
};

typedef enum {
  VEC_NPY_EACH_INPUT_BUFFER,
  VEC_NPY_EACH_INPUT_FILE,
} vec_npy_each_input_type;

typedef struct vec_npy_each_cursor vec_npy_each_cursor;
struct vec_npy_each_cursor {
  sqlite3_vtab_cursor base;
  i64 iRowid;
  // sqlite-vec compatible type of vector
  enum VectorElementType elementType;
  // number of vectors in the npy array
  size_t nElements;
  // number of dimensions each vector has
  size_t nDimensions;

  vec_npy_each_input_type input_type;

  // when input_type == VEC_NPY_EACH_INPUT_BUFFER

  // Buffer containing the vector data, when reading from an in-memory buffer.
  // Size: nElements * nDimensions * element_size
  // Clean up with sqlite3_free() once complete
  void *vector;

  // when input_type == VEC_NPY_EACH_INPUT_FILE

  // Opened npy file, when reading from a file.
  // fclose() when complete.
#ifndef SQLITE_VEC_OMIT_FS
  FILE *file;
#endif

  // an in-memory buffer containing a portion of the npy array.
  // Used for faster reading, instead of calling fread a lot.
  // Will have a byte-size of fileBufferSize
  void *chunksBuffer;
  // size of allocated fileBuffer in bytes
  size_t chunksBufferSize;
  //// Maximum length of the buffer, in terms of number of vectors.
  size_t maxChunks;

  // Counter index of the current vector into of fileBuffer to yield.
  // Starts at 0 once fileBuffer is read, and iterates to bufferLength.
  // Resets to 0 once that "buffer" is yielded and a new one is read.
  size_t currentChunkIndex;
  size_t currentChunkSize;

  // 0 when there are still more elements to read/yield, 1 when complete.
  int eof;
};

static unsigned char NPY_MAGIC[6] = "\x93NUMPY";

#ifndef SQLITE_VEC_OMIT_FS
int parse_npy_file(sqlite3_vtab *pVTab, FILE *file, vec_npy_each_cursor *pCur) {
  int n;
  fseek(file, 0, SEEK_END);
  long fileSize = ftell(file);

  fseek(file, 0L, SEEK_SET);

  unsigned char header[10];
  n = fread(&header, sizeof(unsigned char), 10, file);
  if (n != 10) {
    vtab_set_error(pVTab, "numpy array file too short");
    return SQLITE_ERROR;
  }

  if (memcmp(NPY_MAGIC, header, sizeof(NPY_MAGIC)) != 0) {
    vtab_set_error(pVTab,
                   "numpy array file does not contain the 'magic' header");
    return SQLITE_ERROR;
  }

  u8 major = header[6];
  u8 minor = header[7];
  uint16_t headerLength = 0;
  memcpy(&headerLength, &header[8], sizeof(uint16_t));

  size_t totalHeaderLength = sizeof(NPY_MAGIC) + sizeof(major) + sizeof(minor) +
                             sizeof(headerLength) + headerLength;
  i32 dataSize = fileSize - totalHeaderLength;
  if (dataSize < 0) {
    vtab_set_error(pVTab, "numpy array file header length is invalid");
    return SQLITE_ERROR;
  }

  unsigned char *headerX = sqlite3_malloc(headerLength);
  if (headerLength && !headerX) {
    return SQLITE_NOMEM;
  }

  n = fread(headerX, sizeof(char), headerLength, file);
  if (n != headerLength) {
    sqlite3_free(headerX);
    vtab_set_error(pVTab, "numpy array file header length is invalid");
    return SQLITE_ERROR;
  }

  int fortran_order;
  enum VectorElementType element_type;
  size_t numElements;
  size_t numDimensions;
  int rc = parse_npy_header(pVTab, headerX, headerLength, &element_type,
                            &fortran_order, &numElements, &numDimensions);
  sqlite3_free(headerX);
  if (rc != SQLITE_OK) {
    // parse_npy_header already attackes an error emssage
    return rc;
  }

  i32 expectedDataSize =
      numElements * vector_byte_size(element_type, numDimensions);
  if (expectedDataSize != dataSize) {
    vtab_set_error(
        pVTab, "numpy array file error: Expected a data size of %d, found %d",
        expectedDataSize, dataSize);
    return SQLITE_ERROR;
  }

  pCur->maxChunks = 1024;
  pCur->chunksBufferSize =
      (vector_byte_size(element_type, numDimensions)) * pCur->maxChunks;
  pCur->chunksBuffer = sqlite3_malloc(pCur->chunksBufferSize);
  if (pCur->chunksBufferSize && !pCur->chunksBuffer) {
    return SQLITE_NOMEM;
  }

  pCur->currentChunkSize =
      fread(pCur->chunksBuffer, vector_byte_size(element_type, numDimensions),
            pCur->maxChunks, file);

  pCur->currentChunkIndex = 0;
  pCur->elementType = element_type;
  pCur->nElements = numElements;
  pCur->nDimensions = numDimensions;
  pCur->input_type = VEC_NPY_EACH_INPUT_FILE;

  pCur->eof = pCur->currentChunkSize == 0;
  pCur->file = file;
  return SQLITE_OK;
}
#endif

int parse_npy_buffer(sqlite3_vtab *pVTab, const unsigned char *buffer,
                     int bufferLength, void **data, size_t *numElements,
                     size_t *numDimensions,
                     enum VectorElementType *element_type) {

  if (bufferLength < 10) {
    // IMP: V03312_20150
    vtab_set_error(pVTab, "numpy array too short");
    return SQLITE_ERROR;
  }
  if (memcmp(NPY_MAGIC, buffer, sizeof(NPY_MAGIC)) != 0) {
    // V11954_28792
    vtab_set_error(pVTab, "numpy array does not contain the 'magic' header");
    return SQLITE_ERROR;
  }

  u8 major = buffer[6];
  u8 minor = buffer[7];
  uint16_t headerLength = 0;
  memcpy(&headerLength, &buffer[8], sizeof(uint16_t));

  i32 totalHeaderLength = sizeof(NPY_MAGIC) + sizeof(major) + sizeof(minor) +
                          sizeof(headerLength) + headerLength;
  i32 dataSize = bufferLength - totalHeaderLength;

  if (dataSize < 0) {
    vtab_set_error(pVTab, "numpy array header length is invalid");
    return SQLITE_ERROR;
  }

  const unsigned char *header = &buffer[10];
  int fortran_order;

  int rc = parse_npy_header(pVTab, header, headerLength, element_type,
                            &fortran_order, numElements, numDimensions);
  if (rc != SQLITE_OK) {
    return rc;
  }

  i32 expectedDataSize =
      (*numElements * vector_byte_size(*element_type, *numDimensions));
  if (expectedDataSize != dataSize) {
    vtab_set_error(pVTab,
                   "numpy array error: Expected a data size of %d, found %d",
                   expectedDataSize, dataSize);
    return SQLITE_ERROR;
  }

  *data = (void *)&buffer[totalHeaderLength];
  return SQLITE_OK;
}

static int vec_npy_eachConnect(sqlite3 *db, void *pAux, int argc,
                               const char *const *argv, sqlite3_vtab **ppVtab,
                               char **pzErr) {
  UNUSED_PARAMETER(pAux);
  UNUSED_PARAMETER(argc);
  UNUSED_PARAMETER(argv);
  UNUSED_PARAMETER(pzErr);
  vec_npy_each_vtab *pNew;
  int rc;

  rc = sqlite3_declare_vtab(db, "CREATE TABLE x(vector, input hidden)");
#define VEC_NPY_EACH_COLUMN_VECTOR 0
#define VEC_NPY_EACH_COLUMN_INPUT 1
  if (rc == SQLITE_OK) {
    pNew = sqlite3_malloc(sizeof(*pNew));
    *ppVtab = (sqlite3_vtab *)pNew;
    if (pNew == 0)
      return SQLITE_NOMEM;
    memset(pNew, 0, sizeof(*pNew));
  }
  return rc;
}

static int vec_npy_eachDisconnect(sqlite3_vtab *pVtab) {
  vec_npy_each_vtab *p = (vec_npy_each_vtab *)pVtab;
  sqlite3_free(p);
  return SQLITE_OK;
}

static int vec_npy_eachOpen(sqlite3_vtab *p, sqlite3_vtab_cursor **ppCursor) {
  UNUSED_PARAMETER(p);
  vec_npy_each_cursor *pCur;
  pCur = sqlite3_malloc(sizeof(*pCur));
  if (pCur == 0)
    return SQLITE_NOMEM;
  memset(pCur, 0, sizeof(*pCur));
  *ppCursor = &pCur->base;
  return SQLITE_OK;
}

static int vec_npy_eachClose(sqlite3_vtab_cursor *cur) {
  vec_npy_each_cursor *pCur = (vec_npy_each_cursor *)cur;
#ifndef SQLITE_VEC_OMIT_FS
  if (pCur->file) {
    fclose(pCur->file);
    pCur->file = NULL;
  }
#endif
  if (pCur->chunksBuffer) {
    sqlite3_free(pCur->chunksBuffer);
    pCur->chunksBuffer = NULL;
  }
  if (pCur->vector) {
    pCur->vector = NULL;
  }
  sqlite3_free(pCur);
  return SQLITE_OK;
}

static int vec_npy_eachBestIndex(sqlite3_vtab *pVTab,
                                 sqlite3_index_info *pIdxInfo) {
  int hasInput;
  for (int i = 0; i < pIdxInfo->nConstraint; i++) {
    const struct sqlite3_index_constraint *pCons = &pIdxInfo->aConstraint[i];
    // printf("i=%d iColumn=%d, op=%d, usable=%d\n", i, pCons->iColumn,
    // pCons->op, pCons->usable);
    switch (pCons->iColumn) {
    case VEC_NPY_EACH_COLUMN_INPUT: {
      if (pCons->op == SQLITE_INDEX_CONSTRAINT_EQ && pCons->usable) {
        hasInput = 1;
        pIdxInfo->aConstraintUsage[i].argvIndex = 1;
        pIdxInfo->aConstraintUsage[i].omit = 1;
      }
      break;
    }
    }
  }
  if (!hasInput) {
    pVTab->zErrMsg = sqlite3_mprintf("input argument is required");
    return SQLITE_ERROR;
  }

  pIdxInfo->estimatedCost = (double)100000;
  pIdxInfo->estimatedRows = 100000;

  return SQLITE_OK;
}

static int vec_npy_eachFilter(sqlite3_vtab_cursor *pVtabCursor, int idxNum,
                              const char *idxStr, int argc,
                              sqlite3_value **argv) {
  UNUSED_PARAMETER(idxNum);
  UNUSED_PARAMETER(idxStr);
  assert(argc == 1);
  int rc;

  vec_npy_each_cursor *pCur = (vec_npy_each_cursor *)pVtabCursor;

#ifndef SQLITE_VEC_OMIT_FS
  if (pCur->file) {
    fclose(pCur->file);
    pCur->file = NULL;
  }
#endif
  if (pCur->chunksBuffer) {
    sqlite3_free(pCur->chunksBuffer);
    pCur->chunksBuffer = NULL;
  }
  if (pCur->vector) {
    pCur->vector = NULL;
  }

#ifndef SQLITE_VEC_OMIT_FS
  struct VecNpyFile *f = NULL;
  if ((f = sqlite3_value_pointer(argv[0], SQLITE_VEC_NPY_FILE_NAME))) {
    FILE *file = fopen(f->path, "r");
    if (!file) {
      vtab_set_error(pVtabCursor->pVtab, "Could not open numpy file");
      return SQLITE_ERROR;
    }

    rc = parse_npy_file(pVtabCursor->pVtab, file, pCur);
    if (rc != SQLITE_OK) {
#ifndef SQLITE_VEC_OMIT_FS
      fclose(file);
#endif
      return rc;
    }

  } else
#endif
  {

    const unsigned char *input = sqlite3_value_blob(argv[0]);
    int inputLength = sqlite3_value_bytes(argv[0]);
    void *data;
    size_t numElements;
    size_t numDimensions;
    enum VectorElementType element_type;

    rc = parse_npy_buffer(pVtabCursor->pVtab, input, inputLength, &data,
                          &numElements, &numDimensions, &element_type);
    if (rc != SQLITE_OK) {
      return rc;
    }

    pCur->vector = data;
    pCur->elementType = element_type;
    pCur->nElements = numElements;
    pCur->nDimensions = numDimensions;
    pCur->input_type = VEC_NPY_EACH_INPUT_BUFFER;
  }

  pCur->iRowid = 0;
  return SQLITE_OK;
}

static int vec_npy_eachRowid(sqlite3_vtab_cursor *cur, sqlite_int64 *pRowid) {
  vec_npy_each_cursor *pCur = (vec_npy_each_cursor *)cur;
  *pRowid = pCur->iRowid;
  return SQLITE_OK;
}

static int vec_npy_eachEof(sqlite3_vtab_cursor *cur) {
  vec_npy_each_cursor *pCur = (vec_npy_each_cursor *)cur;
  if (pCur->input_type == VEC_NPY_EACH_INPUT_BUFFER) {
    return (!pCur->nElements) || (size_t)pCur->iRowid >= pCur->nElements;
  }
  return pCur->eof;
}

static int vec_npy_eachNext(sqlite3_vtab_cursor *cur) {
  vec_npy_each_cursor *pCur = (vec_npy_each_cursor *)cur;
  pCur->iRowid++;
  if (pCur->input_type == VEC_NPY_EACH_INPUT_BUFFER) {
    return SQLITE_OK;
  }

#ifndef SQLITE_VEC_OMIT_FS
  // else: input is a file
  pCur->currentChunkIndex++;
  if (pCur->currentChunkIndex >= pCur->currentChunkSize) {
    pCur->currentChunkSize =
        fread(pCur->chunksBuffer,
              vector_byte_size(pCur->elementType, pCur->nDimensions),
              pCur->maxChunks, pCur->file);
    if (!pCur->currentChunkSize) {
      pCur->eof = 1;
    }
    pCur->currentChunkIndex = 0;
  }
#endif
  return SQLITE_OK;
}

static int vec_npy_eachColumnBuffer(vec_npy_each_cursor *pCur,
                                    sqlite3_context *context, int i) {
  switch (i) {
  case VEC_NPY_EACH_COLUMN_VECTOR: {
    sqlite3_result_subtype(context, pCur->elementType);
    switch (pCur->elementType) {
    case SQLITE_VEC_ELEMENT_TYPE_FLOAT32: {
      sqlite3_result_blob(
          context,
          &((unsigned char *)
                pCur->vector)[pCur->iRowid * pCur->nDimensions * sizeof(f32)],
          pCur->nDimensions * sizeof(f32), SQLITE_TRANSIENT);

      break;
    }
    case SQLITE_VEC_ELEMENT_TYPE_INT8:
    case SQLITE_VEC_ELEMENT_TYPE_BIT: {
      // https://github.com/asg017/sqlite-vec/issues/42
      sqlite3_result_error(context,
                           "vec_npy_each only supports float32 vectors", -1);
      break;
    }
    }

    break;
  }
  }
  return SQLITE_OK;
}
static int vec_npy_eachColumnFile(vec_npy_each_cursor *pCur,
                                  sqlite3_context *context, int i) {
  switch (i) {
  case VEC_NPY_EACH_COLUMN_VECTOR: {
    switch (pCur->elementType) {
    case SQLITE_VEC_ELEMENT_TYPE_FLOAT32: {
      sqlite3_result_blob(
          context,
          &((unsigned char *)
                pCur->chunksBuffer)[pCur->currentChunkIndex *
                                    pCur->nDimensions * sizeof(f32)],
          pCur->nDimensions * sizeof(f32), SQLITE_TRANSIENT);
      break;
    }
    case SQLITE_VEC_ELEMENT_TYPE_INT8:
    case SQLITE_VEC_ELEMENT_TYPE_BIT: {
      // https://github.com/asg017/sqlite-vec/issues/42
      sqlite3_result_error(context,
                           "vec_npy_each only supports float32 vectors", -1);
      break;
    }
    }
    break;
  }
  }
  return SQLITE_OK;
}
static int vec_npy_eachColumn(sqlite3_vtab_cursor *cur,
                              sqlite3_context *context, int i) {
  vec_npy_each_cursor *pCur = (vec_npy_each_cursor *)cur;
  switch (pCur->input_type) {
  case VEC_NPY_EACH_INPUT_BUFFER:
    return vec_npy_eachColumnBuffer(pCur, context, i);
  case VEC_NPY_EACH_INPUT_FILE:
    return vec_npy_eachColumnFile(pCur, context, i);
  }
  return SQLITE_ERROR;
}

static sqlite3_module vec_npy_eachModule = {
    /* iVersion    */ 0,
    /* xCreate     */ 0,
    /* xConnect    */ vec_npy_eachConnect,
    /* xBestIndex  */ vec_npy_eachBestIndex,
    /* xDisconnect */ vec_npy_eachDisconnect,
    /* xDestroy    */ 0,
    /* xOpen       */ vec_npy_eachOpen,
    /* xClose      */ vec_npy_eachClose,
    /* xFilter     */ vec_npy_eachFilter,
    /* xNext       */ vec_npy_eachNext,
    /* xEof        */ vec_npy_eachEof,
    /* xColumn     */ vec_npy_eachColumn,
    /* xRowid      */ vec_npy_eachRowid,
    /* xUpdate     */ 0,
    /* xBegin      */ 0,
    /* xSync       */ 0,
    /* xCommit     */ 0,
    /* xRollback   */ 0,
    /* xFindMethod */ 0,
    /* xRename     */ 0,
    /* xSavepoint  */ 0,
    /* xRelease    */ 0,
    /* xRollbackTo */ 0,
    /* xShadowName */ 0,
#if SQLITE_VERSION_NUMBER >= 3044000
    /* xIntegrity  */ 0,
#endif
};

#pragma endregion

#pragma region vec0 virtual table

#define VEC0_COLUMN_ID 0
#define VEC0_COLUMN_USERN_START 1
#define VEC0_COLUMN_OFFSET_DISTANCE 1
#define VEC0_COLUMN_OFFSET_K 2

#define VEC0_SHADOW_CHUNKS_NAME "\"%w\".\"%w_chunks\""
/// 1) schema, 2) original vtab table name
#define VEC0_SHADOW_CHUNKS_CREATE                                              \
  "CREATE TABLE " VEC0_SHADOW_CHUNKS_NAME "("                                  \
  "chunk_id INTEGER PRIMARY KEY AUTOINCREMENT,"                                \
  "size INTEGER NOT NULL,"                                                     \
  "validity BLOB NOT NULL,"                                                    \
  "rowids BLOB NOT NULL"                                                       \
  ");"

#define VEC0_SHADOW_ROWIDS_NAME "\"%w\".\"%w_rowids\""
/// 1) schema, 2) original vtab table name
#define VEC0_SHADOW_ROWIDS_CREATE_BASIC                                        \
  "CREATE TABLE " VEC0_SHADOW_ROWIDS_NAME "("                                  \
  "rowid INTEGER PRIMARY KEY AUTOINCREMENT,"                                   \
  "id,"                                                                        \
  "chunk_id INTEGER,"                                                          \
  "chunk_offset INTEGER"                                                       \
  ");"

// vec0 tables with a text primary keys are still backed by int64 primary keys,
// since a fixed-length rowid is required for vec0 chunks. But we add a new 'id
// text unique' column to emulate a text primary key interface.
#define VEC0_SHADOW_ROWIDS_CREATE_PK_TEXT                                      \
  "CREATE TABLE " VEC0_SHADOW_ROWIDS_NAME "("                                  \
  "rowid INTEGER PRIMARY KEY AUTOINCREMENT,"                                   \
  "id TEXT UNIQUE NOT NULL,"                                                   \
  "chunk_id INTEGER,"                                                          \
  "chunk_offset INTEGER"                                                       \
  ");"

/// 1) schema, 2) original vtab table name
#define VEC0_SHADOW_VECTOR_N_NAME "\"%w\".\"%w_vector_chunks%02d\""

/// 1) schema, 2) original vtab table name
#define VEC0_SHADOW_VECTOR_N_CREATE                                            \
  "CREATE TABLE " VEC0_SHADOW_VECTOR_N_NAME "("                                \
  "rowid PRIMARY KEY,"                                                         \
  "vectors BLOB NOT NULL"                                                      \
  ");"

#define VEC0_SHADOW_AUXILIARY_NAME "\"%w\".\"%w_auxiliary\""

#define VEC_INTERAL_ERROR "Internal sqlite-vec error: "
#define REPORT_URL "https://github.com/asg017/sqlite-vec/issues/new"

typedef struct vec0_vtab vec0_vtab;

#define VEC0_MAX_VECTOR_COLUMNS   16
#define VEC0_MAX_PARTITION_COLUMNS 4
#define VEC0_MAX_AUXILIARY_COLUMNS 16

#define SQLITE_VEC_VEC0_MAX_DIMENSIONS 8192

typedef enum {
  // vector column, ie "contents_embedding float[1024]"
  SQLITE_VEC0_USER_COLUMN_KIND_VECTOR = 1,

  // partition key column, ie "user_id integer partition key"
  SQLITE_VEC0_USER_COLUMN_KIND_PARTITION = 2,

  //
  SQLITE_VEC0_USER_COLUMN_KIND_AUXILIARY = 3,

  // TODO: metadata filters
} vec0_user_column_kind;

struct vec0_vtab {
  sqlite3_vtab base;

  // the SQLite connection of the host database
  sqlite3 *db;

  // True if the primary key of the vec0 table has a column type TEXT.
  // Will change the schema of the _rowids table, and insert/query logic.
  int pkIsText;

  // number of defined vector columns.
  int numVectorColumns;

  // number of defined PARTITION KEY columns.
  int numPartitionColumns;

  // number of defined auxiliary columns
  int numAuxiliaryColumns;


  // Name of the schema the table exists on.
  // Must be freed with sqlite3_free()
  char *schemaName;

  // Name of the table the table exists on.
  // Must be freed with sqlite3_free()
  char *tableName;

  // Name of the _rowids shadow table.
  // Must be freed with sqlite3_free()
  char *shadowRowidsName;

  // Name of the _chunks shadow table.
  // Must be freed with sqlite3_free()
  char *shadowChunksName;

  // contains enum vec0_user_column_kind values for up to
  // numVectorColumns + numPartitionColumns entries
  vec0_user_column_kind user_column_kinds[VEC0_MAX_VECTOR_COLUMNS + VEC0_MAX_PARTITION_COLUMNS + VEC0_MAX_AUXILIARY_COLUMNS];

  uint8_t user_column_idxs[VEC0_MAX_VECTOR_COLUMNS + VEC0_MAX_PARTITION_COLUMNS + VEC0_MAX_AUXILIARY_COLUMNS];


  // Name of all the vector chunk shadow tables.
  // Ex '_vector_chunks00'
  // Only the first numVectorColumns entries will be available.
  // The first numVectorColumns entries must be freed with sqlite3_free()
  char *shadowVectorChunksNames[VEC0_MAX_VECTOR_COLUMNS];

  struct VectorColumnDefinition vector_columns[VEC0_MAX_VECTOR_COLUMNS];
  struct Vec0PartitionColumnDefinition paritition_columns[VEC0_MAX_PARTITION_COLUMNS];
  struct Vec0AuxiliaryColumnDefinition auxiliary_columns[VEC0_MAX_AUXILIARY_COLUMNS];

  int chunk_size;

  // select latest chunk from _chunks, getting chunk_id
  sqlite3_stmt *stmtLatestChunk;

  /**
   * Statement to insert a row into the _rowids table, with a rowid.
   * Parameters:
   *    1: int64, rowid to insert
   * Result columns: none
   * SQL: "INSERT INTO _rowids(rowid) VALUES (?)"
   *
   * Must be cleaned up with sqlite3_finalize().
   */
  sqlite3_stmt *stmtRowidsInsertRowid;

  /**
   * Statement to insert a row into the _rowids table, with an id.
   * The id column isn't a tradition primary key, but instead a unique
   * column to handle "text primary key" vec0 tables. The true int64 rowid
   * can be retrieved after inserting with sqlite3_last_rowid().
   *
   * Parameters:
   *    1: text or null, id to insert
   * Result columns: none
   *
   * Must be cleaned up with sqlite3_finalize().
   */
  sqlite3_stmt *stmtRowidsInsertId;

  /**
   * Statement to update the "position" columns chunk_id and chunk_offset for
   * a given _rowids row. Used when the "next available" chunk position is found
   * for a vector.
   *
   * Parameters:
   *    1: int64, chunk_id value
   *    2: int64, chunk_offset value
   *    3: int64, rowid value
   * Result columns: none
   *
   * Must be cleaned up with sqlite3_finalize().
   */
  sqlite3_stmt *stmtRowidsUpdatePosition;

  /**
   * Statement to quickly find the chunk_id + chunk_offset of a given row.
   * Parameters:
   *  1: rowid of the row/vector to lookup
   * Result columns:
   *  0: chunk_id (i64)
   *  1: chunk_offset (i64)
   * SQL: "SELECT id, chunk_id, chunk_offset FROM _rowids WHERE rowid = ?""
   *
   * Must be cleaned up with sqlite3_finalize().
   */
  sqlite3_stmt *stmtRowidsGetChunkPosition;
};

/**
 * @brief Finalize all the sqlite3_stmt members in a vec0_vtab.
 *
 * @param p vec0_vtab pointer
 */
void vec0_free_resources(vec0_vtab *p) {
  sqlite3_finalize(p->stmtLatestChunk);
  p->stmtLatestChunk = NULL;
  sqlite3_finalize(p->stmtRowidsInsertRowid);
  p->stmtRowidsInsertRowid = NULL;
  sqlite3_finalize(p->stmtRowidsInsertId);
  p->stmtRowidsInsertId = NULL;
  sqlite3_finalize(p->stmtRowidsUpdatePosition);
  p->stmtRowidsUpdatePosition = NULL;
  sqlite3_finalize(p->stmtRowidsGetChunkPosition);
  p->stmtRowidsGetChunkPosition = NULL;
}

/**
 * @brief Free all memory and sqlite3_stmt members of a vec0_vtab
 *
 * @param p vec0_vtab pointer
 */
void vec0_free(vec0_vtab *p) {
  vec0_free_resources(p);

  sqlite3_free(p->schemaName);
  p->schemaName = NULL;
  sqlite3_free(p->tableName);
  p->tableName = NULL;
  sqlite3_free(p->shadowChunksName);
  p->shadowChunksName = NULL;
  sqlite3_free(p->shadowRowidsName);
  p->shadowRowidsName = NULL;

  for (int i = 0; i < p->numVectorColumns; i++) {
    sqlite3_free(p->shadowVectorChunksNames[i]);
    p->shadowVectorChunksNames[i] = NULL;

    sqlite3_free(p->vector_columns[i].name);
    p->vector_columns[i].name = NULL;
  }
}

<<<<<<< HEAD
inline int vec0_num_defined_user_columns(vec0_vtab *p) {
  return p->numVectorColumns + p->numPartitionColumns + p->numAuxiliaryColumns;
=======
int vec0_num_defined_user_columns(vec0_vtab *p) {
  return p->numVectorColumns + p->numPartitionColumns;
>>>>>>> f00aa68d
}

/**
 * @brief Returns the index of the distance hidden column for the given vec0
 * table.
 *
 * @param p vec0 table
 * @return int
 */
int vec0_column_distance_idx(vec0_vtab *p) {
  return VEC0_COLUMN_USERN_START + (vec0_num_defined_user_columns(p) - 1) +
         VEC0_COLUMN_OFFSET_DISTANCE;
}

/**
 * @brief Returns the index of the k hidden column for the given vec0 table.
 *
 * @param p vec0 table
 * @return int k column index
 */
int vec0_column_k_idx(vec0_vtab *p) {
  return VEC0_COLUMN_USERN_START + (vec0_num_defined_user_columns(p) - 1) +
         VEC0_COLUMN_OFFSET_K;
}

/**
 * Returns 1 if the given column-based index is a valid vector column,
 * 0 otherwise.
 */
int vec0_column_idx_is_vector(vec0_vtab *pVtab, int column_idx) {
  return column_idx >= VEC0_COLUMN_USERN_START &&
         column_idx <= (VEC0_COLUMN_USERN_START + vec0_num_defined_user_columns(pVtab) - 1) &&
         pVtab->user_column_kinds[column_idx - VEC0_COLUMN_USERN_START] == SQLITE_VEC0_USER_COLUMN_KIND_VECTOR;
}

/**
 * Returns the vector index of the given user column index.
 * ONLY call if validated with vec0_column_idx_is_vector before
 */
int vec0_column_idx_to_vector_idx(vec0_vtab *pVtab, int column_idx) {
  UNUSED_PARAMETER(pVtab);
  return pVtab->user_column_idxs[column_idx - VEC0_COLUMN_USERN_START];
}
/**
 * Returns 1 if the given column-based index is a "partition key" column,
 * 0 otherwise.
 */
int vec0_column_idx_is_partition(vec0_vtab *pVtab, int column_idx) {
  return column_idx >= VEC0_COLUMN_USERN_START &&
         column_idx <= (VEC0_COLUMN_USERN_START + vec0_num_defined_user_columns(pVtab) - 1) &&
         pVtab->user_column_kinds[column_idx - VEC0_COLUMN_USERN_START] == SQLITE_VEC0_USER_COLUMN_KIND_PARTITION;
}

/**
 * Returns the partition column index of the given user column index.
 * ONLY call if validated with vec0_column_idx_is_vector before
 */
int vec0_column_idx_to_partition_idx(vec0_vtab *pVtab, int column_idx) {
  UNUSED_PARAMETER(pVtab);
  return pVtab->user_column_idxs[column_idx - VEC0_COLUMN_USERN_START];
}

/**
 * Returns 1 if the given column-based index is a auxiliary column,
 * 0 otherwise.
 */
int vec0_column_idx_is_auxiliary(vec0_vtab *pVtab, int column_idx) {
  return column_idx >= VEC0_COLUMN_USERN_START &&
         column_idx <= (VEC0_COLUMN_USERN_START + vec0_num_defined_user_columns(pVtab) - 1) &&
         pVtab->user_column_kinds[column_idx - VEC0_COLUMN_USERN_START] == SQLITE_VEC0_USER_COLUMN_KIND_AUXILIARY;
}

/**
 * Returns the auxiliary column index of the given user column index.
 * ONLY call if validated with vec0_column_idx_to_partition_idx before
 */
int vec0_column_idx_to_auxiliary_idx(vec0_vtab *pVtab, int column_idx) {
  UNUSED_PARAMETER(pVtab);
  return pVtab->user_column_idxs[column_idx - VEC0_COLUMN_USERN_START];
}

/**
 * @brief Retrieve the chunk_id, chunk_offset, and possible "id" value
 * of a vec0_vtab row with the provided rowid
 *
 * @param p vec0_vtab
 * @param rowid the rowid of the row to query
 * @param id output, optional sqlite3_value to provide the id.
 *            Useful for text PK rows. Must be freed with sqlite3_value_free()
 * @param chunk_id output, the chunk_id the row belongs to
 * @param chunk_offset  output, the offset within the chunk the row belongs to
 * @return SQLITE_ROW on success, error code otherwise. SQLITE_EMPTY if row DNE
 */
int vec0_get_chunk_position(vec0_vtab *p, i64 rowid, sqlite3_value **id,
                            i64 *chunk_id, i64 *chunk_offset) {
  int rc;

  if (!p->stmtRowidsGetChunkPosition) {
    const char *zSql =
        sqlite3_mprintf("SELECT id, chunk_id, chunk_offset "
                        "FROM " VEC0_SHADOW_ROWIDS_NAME " WHERE rowid = ?",
                        p->schemaName, p->tableName);
    if (!zSql) {
      rc = SQLITE_NOMEM;
      goto cleanup;
    }
    rc = sqlite3_prepare_v2(p->db, zSql, -1, &p->stmtRowidsGetChunkPosition, 0);
    sqlite3_free((void *)zSql);
    if (rc != SQLITE_OK) {
      vtab_set_error(
          &p->base, VEC_INTERAL_ERROR
          "could not initialize 'rowids get chunk position' statement");
      goto cleanup;
    }
  }

  sqlite3_bind_int64(p->stmtRowidsGetChunkPosition, 1, rowid);
  rc = sqlite3_step(p->stmtRowidsGetChunkPosition);
  // special case: when no results, return SQLITE_EMPTY to convey "that chunk
  // position doesnt exist"
  if (rc == SQLITE_DONE) {
    rc = SQLITE_EMPTY;
    goto cleanup;
  }
  if (rc != SQLITE_ROW) {
    goto cleanup;
  }

  if (id) {
    sqlite3_value *value =
        sqlite3_column_value(p->stmtRowidsGetChunkPosition, 0);
    *id = sqlite3_value_dup(value);
    if (!*id) {
      rc = SQLITE_NOMEM;
      goto cleanup;
    }
  }

  if (chunk_id) {
    *chunk_id = sqlite3_column_int64(p->stmtRowidsGetChunkPosition, 1);
  }
  if (chunk_offset) {
    *chunk_offset = sqlite3_column_int64(p->stmtRowidsGetChunkPosition, 2);
  }

  rc = SQLITE_OK;

cleanup:
  sqlite3_reset(p->stmtRowidsGetChunkPosition);
  sqlite3_clear_bindings(p->stmtRowidsGetChunkPosition);
  return rc;
}

/**
 * @brief Return the id value from the _rowids table where _rowids.rowid =
 * rowid.
 *
 * @param pVtab: vec0 table to query
 * @param rowid: rowid of the row to query.
 * @param out: A dup'ed sqlite3_value of the id column. Might be null.
 *                         Must be cleaned up with sqlite3_value_free().
 * @returns SQLITE_OK on success, error code on failure
 */
int vec0_get_id_value_from_rowid(vec0_vtab *pVtab, i64 rowid,
                                 sqlite3_value **out) {
  // PERF: different strategy than get_chunk_position?
  return vec0_get_chunk_position((vec0_vtab *)pVtab, rowid, out, NULL, NULL);
}

int vec0_rowid_from_id(vec0_vtab *p, sqlite3_value *valueId, i64 *rowid) {
  sqlite3_stmt *stmt = NULL;
  int rc;
  char *zSql;
  zSql = sqlite3_mprintf("SELECT rowid"
                         " FROM " VEC0_SHADOW_ROWIDS_NAME " WHERE id = ?",
                         p->schemaName, p->tableName);
  if (!zSql) {
    rc = SQLITE_NOMEM;
    goto cleanup;
  }
  rc = sqlite3_prepare_v2(p->db, zSql, -1, &stmt, NULL);
  sqlite3_free(zSql);
  if (rc != SQLITE_OK) {
    goto cleanup;
  }
  sqlite3_bind_value(stmt, 1, valueId);
  rc = sqlite3_step(stmt);
  if (rc == SQLITE_DONE) {
    rc = SQLITE_EMPTY;
    goto cleanup;
  }
  if (rc != SQLITE_ROW) {
    goto cleanup;
  }
  *rowid = sqlite3_column_int64(stmt, 0);
  rc = sqlite3_step(stmt);
  if (rc != SQLITE_DONE) {
    goto cleanup;
  }

  rc = SQLITE_OK;

cleanup:
  sqlite3_finalize(stmt);
  return rc;
}

int vec0_result_id(vec0_vtab *p, sqlite3_context *context, i64 rowid) {
  if (!p->pkIsText) {
    sqlite3_result_int64(context, rowid);
    return SQLITE_OK;
  }
  sqlite3_value *valueId;
  int rc = vec0_get_id_value_from_rowid(p, rowid, &valueId);
  if (rc != SQLITE_OK) {
    return rc;
  }
  if (!valueId) {
    sqlite3_result_error_nomem(context);
  } else {
    sqlite3_result_value(context, valueId);
    sqlite3_value_free(valueId);
  }
  return SQLITE_OK;
}

/**
 * @brief
 *
 * @param pVtab: virtual table to query
 * @param rowid: row to lookup
 * @param vector_column_idx: which vector column to query
 * @param outVector: Output pointer to the vector buffer.
 *                    Must be sqlite3_free()'ed.
 * @param outVectorSize: Pointer to a int where the size of outVector
 *                       will be stored.
 * @return int SQLITE_OK on success.
 */
int vec0_get_vector_data(vec0_vtab *pVtab, i64 rowid, int vector_column_idx,
                         void **outVector, int *outVectorSize) {
  vec0_vtab *p = pVtab;
  int rc, brc;
  i64 chunk_id;
  i64 chunk_offset;
  size_t size;
  void *buf = NULL;
  int blobOffset;
  sqlite3_blob *vectorBlob = NULL;
  assert((vector_column_idx >= 0) &&
         (vector_column_idx < pVtab->numVectorColumns));

  rc = vec0_get_chunk_position(pVtab, rowid, NULL, &chunk_id, &chunk_offset);
  if (rc == SQLITE_EMPTY) {
    vtab_set_error(&pVtab->base, "Could not find a row with rowid %lld", rowid);
    goto cleanup;
  }
  if (rc != SQLITE_OK) {
    goto cleanup;
  }

  rc = sqlite3_blob_open(p->db, p->schemaName,
                         p->shadowVectorChunksNames[vector_column_idx],
                         "vectors", chunk_id, 0, &vectorBlob);

  if (rc != SQLITE_OK) {
    vtab_set_error(&pVtab->base,
                   "Could not fetch vector data for %lld, opening blob failed",
                   rowid);
    rc = SQLITE_ERROR;
    goto cleanup;
  }

  size = vector_column_byte_size(pVtab->vector_columns[vector_column_idx]);
  blobOffset = chunk_offset * size;

  buf = sqlite3_malloc(size);
  if (!buf) {
    rc = SQLITE_NOMEM;
    goto cleanup;
  }

  rc = sqlite3_blob_read(vectorBlob, buf, size, blobOffset);
  if (rc != SQLITE_OK) {
    sqlite3_free(buf);
    buf = NULL;
    vtab_set_error(
        &pVtab->base,
        "Could not fetch vector data for %lld, reading from blob failed",
        rowid);
    rc = SQLITE_ERROR;
    goto cleanup;
  }

  *outVector = buf;
  if (outVectorSize) {
    *outVectorSize = size;
  }
  rc = SQLITE_OK;

cleanup:
  brc = sqlite3_blob_close(vectorBlob);
  if ((rc == SQLITE_OK) && (brc != SQLITE_OK)) {
    vtab_set_error(
        &p->base, VEC_INTERAL_ERROR
        "unknown error, could not close vector blob, please file an issue");
    return brc;
  }

  return rc;
}

/**
 * @brief Retrieve the sqlite3_value of the i'th partition value for the given row.
 *
 * @param pVtab - the vec0_vtab in questions
 * @param rowid - rowid of target row
 * @param partition_idx - which partition column to retrieve
 * @param outValue - output sqlite3_value
 * @return int - SQLITE_OK on success, otherwise error code
 */
int vec0_get_partition_value_for_rowid(vec0_vtab *pVtab, i64 rowid, int partition_idx, sqlite3_value ** outValue) {
  int rc;
  i64 chunk_id;
  i64 chunk_offset;
  rc = vec0_get_chunk_position(pVtab, rowid, NULL, &chunk_id, &chunk_offset);
  if(rc != SQLITE_OK) {
    return rc;
  }
  sqlite3_stmt * stmt = NULL;
  char * zSql = sqlite3_mprintf("SELECT partition%02d FROM " VEC0_SHADOW_CHUNKS_NAME " WHERE chunk_id = ?", partition_idx, pVtab->schemaName, pVtab->tableName);
  if(!zSql) {
    return SQLITE_NOMEM;
  }
  rc = sqlite3_prepare_v2(pVtab->db, zSql, -1, &stmt, NULL);
  sqlite3_free(zSql);
  if(rc != SQLITE_OK) {
    return rc;
  }
  sqlite3_bind_int64(stmt, 1, chunk_id);
  rc = sqlite3_step(stmt);
  if(rc != SQLITE_ROW) {
    rc = SQLITE_ERROR;
    goto done;
  }
  *outValue = sqlite3_value_dup(sqlite3_column_value(stmt, 0));
  if(!*outValue) {
    rc = SQLITE_NOMEM;
    goto done;
  }
  rc = SQLITE_OK;

  done:
    sqlite3_finalize(stmt);
    return rc;

}

/**
 * @brief Get the value of an auxiliary column for the given rowid
 *
 * @param pVtab vec0_vtab
 * @param rowid the rowid of the row to lookup
 * @param auxiliary_idx aux index of the column we care about
 * @param outValue Output sqlite3_value to store
 * @return int SQLITE_OK on success, error code otherwise
 */
int vec0_get_auxiliary_value_for_rowid(vec0_vtab *pVtab, i64 rowid, int auxiliary_idx, sqlite3_value ** outValue) {
  int rc;
  sqlite3_stmt * stmt = NULL;
  char * zSql = sqlite3_mprintf("SELECT value%02d FROM " VEC0_SHADOW_AUXILIARY_NAME " WHERE rowid = ?", auxiliary_idx, pVtab->schemaName, pVtab->tableName);
  if(!zSql) {
    return SQLITE_NOMEM;
  }
  rc = sqlite3_prepare_v2(pVtab->db, zSql, -1, &stmt, NULL);
  sqlite3_free(zSql);
  if(rc != SQLITE_OK) {
    return rc;
  }
  sqlite3_bind_int64(stmt, 1, rowid);
  rc = sqlite3_step(stmt);
  if(rc != SQLITE_ROW) {
    rc = SQLITE_ERROR;
    goto done;
  }
  *outValue = sqlite3_value_dup(sqlite3_column_value(stmt, 0));
  if(!*outValue) {
    rc = SQLITE_NOMEM;
    goto done;
  }
  rc = SQLITE_OK;

  done:
    sqlite3_finalize(stmt);
    return rc;
}

int vec0_get_latest_chunk_rowid(vec0_vtab *p, i64 *chunk_rowid, sqlite3_value ** partitionKeyValues) {
  int rc;
  const char *zSql;
  // lazy initialize stmtLatestChunk when needed. May be cleared during xSync()
  if (!p->stmtLatestChunk) {
    if(p->numPartitionColumns > 0) {
      sqlite3_str * s = sqlite3_str_new(NULL);
      sqlite3_str_appendf(s, "SELECT max(rowid) FROM " VEC0_SHADOW_CHUNKS_NAME " WHERE ",
                           p->schemaName, p->tableName);

      for(int i = 0; i < p->numPartitionColumns; i++) {
        if(i != 0) {
          sqlite3_str_appendall(s, " AND ");
        }
        sqlite3_str_appendf(s, " partition%02d = ? ", i);
      }
      zSql = sqlite3_str_finish(s);
    }else {
      zSql = sqlite3_mprintf("SELECT max(rowid) FROM " VEC0_SHADOW_CHUNKS_NAME,
                           p->schemaName, p->tableName);
    }

    if (!zSql) {
      rc = SQLITE_NOMEM;
      goto cleanup;
    }
    rc = sqlite3_prepare_v2(p->db, zSql, -1, &p->stmtLatestChunk, 0);
    sqlite3_free((void *)zSql);
    if (rc != SQLITE_OK) {
      // IMP: V21406_05476
      vtab_set_error(&p->base, VEC_INTERAL_ERROR
                     "could not initialize 'latest chunk' statement");
      goto cleanup;
    }
  }

  for(int i = 0; i < p->numPartitionColumns; i++) {
    sqlite3_bind_value(p->stmtLatestChunk, i+1, (partitionKeyValues[i]));
  }

  rc = sqlite3_step(p->stmtLatestChunk);
  if (rc != SQLITE_ROW) {
    // IMP: V31559_15629
    vtab_set_error(&p->base, VEC_INTERAL_ERROR "Could not find latest chunk");
    rc = SQLITE_ERROR;
    goto cleanup;
  }
  if(sqlite3_column_type(p->stmtLatestChunk, 0) == SQLITE_NULL){
    rc = SQLITE_EMPTY;
    goto cleanup;
  }
  *chunk_rowid = sqlite3_column_int64(p->stmtLatestChunk, 0);
  rc = sqlite3_step(p->stmtLatestChunk);
  if (rc != SQLITE_DONE) {
    vtab_set_error(&p->base,
                   VEC_INTERAL_ERROR
                   "unknown result code when closing out stmtLatestChunk. "
                   "Please file an issue: " REPORT_URL,
                   p->schemaName, p->shadowChunksName);
    goto cleanup;
  }
  rc = SQLITE_OK;

cleanup:
  if (p->stmtLatestChunk) {
    sqlite3_reset(p->stmtLatestChunk);
    sqlite3_clear_bindings(p->stmtLatestChunk);
  }
  return rc;
}

int vec0_rowids_insert_rowid(vec0_vtab *p, i64 rowid) {
  int rc = SQLITE_OK;
  int entered = 0;
  UNUSED_PARAMETER(entered); // temporary
  if (!p->stmtRowidsInsertRowid) {
    const char *zSql =
        sqlite3_mprintf("INSERT INTO " VEC0_SHADOW_ROWIDS_NAME "(rowid)"
                        "VALUES (?);",
                        p->schemaName, p->tableName);
    if (!zSql) {
      rc = SQLITE_NOMEM;
      goto cleanup;
    }
    rc = sqlite3_prepare_v2(p->db, zSql, -1, &p->stmtRowidsInsertRowid, 0);
    sqlite3_free((void *)zSql);
    if (rc != SQLITE_OK) {
      vtab_set_error(&p->base, VEC_INTERAL_ERROR
                     "could not initialize 'insert rowids' statement");
      goto cleanup;
    }
  }

#if SQLITE_THREADSAFE
  if (sqlite3_mutex_enter) {
    sqlite3_mutex_enter(sqlite3_db_mutex(p->db));
    entered = 1;
  }
#endif
  sqlite3_bind_int64(p->stmtRowidsInsertRowid, 1, rowid);
  rc = sqlite3_step(p->stmtRowidsInsertRowid);

  if (rc != SQLITE_DONE) {
    if (sqlite3_extended_errcode(p->db) == SQLITE_CONSTRAINT_PRIMARYKEY) {
      // IMP: V17090_01160
      vtab_set_error(&p->base, "UNIQUE constraint failed on %s primary key",
                     p->tableName);
    } else {
      // IMP: V04679_21517
      vtab_set_error(&p->base,
                     "Error inserting rowid into rowids shadow table: %s",
                     sqlite3_errmsg(sqlite3_db_handle(p->stmtRowidsInsertId)));
    }
    rc = SQLITE_ERROR;
    goto cleanup;
  }

  rc = SQLITE_OK;

cleanup:
  if (p->stmtRowidsInsertRowid) {
    sqlite3_reset(p->stmtRowidsInsertRowid);
    sqlite3_clear_bindings(p->stmtRowidsInsertRowid);
  }

#if SQLITE_THREADSAFE
  if (sqlite3_mutex_leave && entered) {
    sqlite3_mutex_leave(sqlite3_db_mutex(p->db));
  }
#endif
  return rc;
}

int vec0_rowids_insert_id(vec0_vtab *p, sqlite3_value *idValue, i64 *rowid) {
  int rc = SQLITE_OK;
  int entered = 0;
  UNUSED_PARAMETER(entered); // temporary
  if (!p->stmtRowidsInsertId) {
    const char *zSql =
        sqlite3_mprintf("INSERT INTO " VEC0_SHADOW_ROWIDS_NAME "(id)"
                        "VALUES (?);",
                        p->schemaName, p->tableName);
    if (!zSql) {
      rc = SQLITE_NOMEM;
      goto complete;
    }
    rc = sqlite3_prepare_v2(p->db, zSql, -1, &p->stmtRowidsInsertId, 0);
    sqlite3_free((void *)zSql);
    if (rc != SQLITE_OK) {
      vtab_set_error(&p->base, VEC_INTERAL_ERROR
                     "could not initialize 'insert rowids id' statement");
      goto complete;
    }
  }

#if SQLITE_THREADSAFE
  if (sqlite3_mutex_enter) {
    sqlite3_mutex_enter(sqlite3_db_mutex(p->db));
    entered = 1;
  }
#endif

  if (idValue) {
    sqlite3_bind_value(p->stmtRowidsInsertId, 1, idValue);
  }
  rc = sqlite3_step(p->stmtRowidsInsertId);

  if (rc != SQLITE_DONE) {
    if (sqlite3_extended_errcode(p->db) == SQLITE_CONSTRAINT_UNIQUE) {
      // IMP: V20497_04568
      vtab_set_error(&p->base, "UNIQUE constraint failed on %s primary key",
                     p->tableName);
    } else {
      // IMP: V24016_08086
      // IMP: V15177_32015
      vtab_set_error(&p->base,
                     "Error inserting id into rowids shadow table: %s",
                     sqlite3_errmsg(sqlite3_db_handle(p->stmtRowidsInsertId)));
    }
    rc = SQLITE_ERROR;
    goto complete;
  }

  *rowid = sqlite3_last_insert_rowid(p->db);
  rc = SQLITE_OK;

complete:
  if (p->stmtRowidsInsertId) {
    sqlite3_reset(p->stmtRowidsInsertId);
    sqlite3_clear_bindings(p->stmtRowidsInsertId);
  }

#if SQLITE_THREADSAFE
  if (sqlite3_mutex_leave && entered) {
    sqlite3_mutex_leave(sqlite3_db_mutex(p->db));
  }
#endif
  return rc;
}

int vec0_rowids_update_position(vec0_vtab *p, i64 rowid, i64 chunk_rowid,
                                i64 chunk_offset) {
  int rc = SQLITE_OK;

  if (!p->stmtRowidsUpdatePosition) {
    const char *zSql = sqlite3_mprintf(" UPDATE " VEC0_SHADOW_ROWIDS_NAME
                                       " SET chunk_id = ?, chunk_offset = ?"
                                       " WHERE rowid = ?",
                                       p->schemaName, p->tableName);
    if (!zSql) {
      rc = SQLITE_NOMEM;
      goto cleanup;
    }
    rc = sqlite3_prepare_v2(p->db, zSql, -1, &p->stmtRowidsUpdatePosition, 0);
    sqlite3_free((void *)zSql);
    if (rc != SQLITE_OK) {
      vtab_set_error(&p->base, VEC_INTERAL_ERROR
                     "could not initialize 'update rowids position' statement");
      goto cleanup;
    }
  }

  sqlite3_bind_int64(p->stmtRowidsUpdatePosition, 1, chunk_rowid);
  sqlite3_bind_int64(p->stmtRowidsUpdatePosition, 2, chunk_offset);
  sqlite3_bind_int64(p->stmtRowidsUpdatePosition, 3, rowid);

  rc = sqlite3_step(p->stmtRowidsUpdatePosition);
  if (rc != SQLITE_DONE) {
    // IMP: V21925_05995
    vtab_set_error(&p->base,
                   VEC_INTERAL_ERROR
                   "could not update rowids position for rowid=%lld, "
                   "chunk_rowid=%lld, chunk_offset=%lld",
                   rowid, chunk_rowid, chunk_offset);
    rc = SQLITE_ERROR;
    goto cleanup;
  }
  rc = SQLITE_OK;

cleanup:
  if (p->stmtRowidsUpdatePosition) {
    sqlite3_reset(p->stmtRowidsUpdatePosition);
    sqlite3_clear_bindings(p->stmtRowidsUpdatePosition);
  }

  return rc;
}

/**
 * @brief Adds a new chunk for the vec0 table, and the corresponding vector
 * chunks.
 *
 * Inserts a new row into the _chunks table, with blank data, and uses that new
 * rowid to insert new blank rows into _vector_chunksXX tables.
 *
 * @param p: vec0 table to add new chunk
 * @param paritionKeyValues: Array of partition key valeus for the new chunk, if available
 * @param chunk_rowid: Output pointer, if not NULL, then will be filled with the
 * new chunk rowid.
 * @return int SQLITE_OK on success, error code otherwise.
 */
int vec0_new_chunk(vec0_vtab *p, sqlite3_value ** partitionKeyValues, i64 *chunk_rowid) {
  int rc;
  char *zSql;
  sqlite3_stmt *stmt;
  i64 rowid;

  // Step 1: Insert a new row in _chunks, capture that new rowid
  if(p->numPartitionColumns > 0) {
    sqlite3_str * s = sqlite3_str_new(NULL);
    sqlite3_str_appendf(s, "INSERT INTO " VEC0_SHADOW_CHUNKS_NAME, p->schemaName, p->tableName);
    sqlite3_str_appendall(s, "(size, validity, rowids");
    for(int i = 0; i < p->numPartitionColumns; i++) {
      sqlite3_str_appendf(s, ", partition%02d", i);
    }
    sqlite3_str_appendall(s, ") VALUES (?, ?, ?");
    for(int i = 0; i < p->numPartitionColumns; i++) {
      sqlite3_str_appendall(s, ", ?");
    }
    sqlite3_str_appendall(s, ")");

    zSql = sqlite3_str_finish(s);
  }else {
    zSql = sqlite3_mprintf("INSERT INTO " VEC0_SHADOW_CHUNKS_NAME
                         "(size, validity, rowids) "
                         "VALUES (?, ?, ?);",
                         p->schemaName, p->tableName);
  }

  if (!zSql) {
    return SQLITE_NOMEM;
  }
  rc = sqlite3_prepare_v2(p->db, zSql, -1, &stmt, NULL);
  sqlite3_free(zSql);
  if (rc != SQLITE_OK) {
    sqlite3_finalize(stmt);
    return rc;
  }

#if SQLITE_THREADSAFE
  if (sqlite3_mutex_enter) {
    sqlite3_mutex_enter(sqlite3_db_mutex(p->db));
  }
#endif

  sqlite3_bind_int64(stmt, 1, p->chunk_size);               // size
  sqlite3_bind_zeroblob(stmt, 2, p->chunk_size / CHAR_BIT); // validity bitmap
  sqlite3_bind_zeroblob(stmt, 3, p->chunk_size * sizeof(i64)); // rowids

  for(int i = 0; i < p->numPartitionColumns; i++) {
    sqlite3_bind_value(stmt, 4 + i, partitionKeyValues[i]);
  }

  rc = sqlite3_step(stmt);
  int failed = rc != SQLITE_DONE;
  rowid = sqlite3_last_insert_rowid(p->db);
#if SQLITE_THREADSAFE
  if (sqlite3_mutex_leave) {
    sqlite3_mutex_leave(sqlite3_db_mutex(p->db));
  }
#endif
  sqlite3_finalize(stmt);
  if (failed) {
    return SQLITE_ERROR;
  }

  // Step 2: Create new vector chunks for each vector column, with
  //          that new chunk_rowid.

  for (int i = 0; i < vec0_num_defined_user_columns(p); i++) {
    if(p->user_column_kinds[i] != SQLITE_VEC0_USER_COLUMN_KIND_VECTOR) {
      continue;
    }
    int vector_column_idx = p->user_column_idxs[i];
    i64 vectorsSize =
        p->chunk_size * vector_column_byte_size(p->vector_columns[vector_column_idx]);

    zSql = sqlite3_mprintf("INSERT INTO " VEC0_SHADOW_VECTOR_N_NAME
                           "(rowid, vectors)"
                           "VALUES (?, ?)",
                           p->schemaName, p->tableName, vector_column_idx);
    if (!zSql) {
      return SQLITE_NOMEM;
    }
    rc = sqlite3_prepare_v2(p->db, zSql, -1, &stmt, NULL);
    sqlite3_free(zSql);

    if (rc != SQLITE_OK) {
      sqlite3_finalize(stmt);
      return rc;
    }

    sqlite3_bind_int64(stmt, 1, rowid);
    sqlite3_bind_zeroblob64(stmt, 2, vectorsSize);

    rc = sqlite3_step(stmt);
    sqlite3_finalize(stmt);
    if (rc != SQLITE_DONE) {
      return rc;
    }
  }

  if (chunk_rowid) {
    *chunk_rowid = rowid;
  }

  return SQLITE_OK;
}

struct vec0_query_fullscan_data {
  sqlite3_stmt *rowids_stmt;
  i8 done;
};
void vec0_query_fullscan_data_clear(
    struct vec0_query_fullscan_data *fullscan_data) {
  if (!fullscan_data)
    return;

  if (fullscan_data->rowids_stmt) {
    sqlite3_finalize(fullscan_data->rowids_stmt);
    fullscan_data->rowids_stmt = NULL;
  }
}

struct vec0_query_knn_data {
  i64 k;
  i64 k_used;
  // Array of rowids of size k. Must be freed with sqlite3_free().
  i64 *rowids;
  // Array of distances of size k. Must be freed with sqlite3_free().
  f32 *distances;
  i64 current_idx;
};
void vec0_query_knn_data_clear(struct vec0_query_knn_data *knn_data) {
  if (!knn_data)
    return;

  if (knn_data->rowids) {
    sqlite3_free(knn_data->rowids);
    knn_data->rowids = NULL;
  }
  if (knn_data->distances) {
    sqlite3_free(knn_data->distances);
    knn_data->distances = NULL;
  }
}

struct vec0_query_point_data {
  i64 rowid;
  void *vectors[VEC0_MAX_VECTOR_COLUMNS];
  int done;
};
void vec0_query_point_data_clear(struct vec0_query_point_data *point_data) {
  if (!point_data)
    return;
  for (int i = 0; i < VEC0_MAX_VECTOR_COLUMNS; i++) {
    sqlite3_free(point_data->vectors[i]);
    point_data->vectors[i] = NULL;
  }
}

typedef enum {
  // If any values are updated, please update the ARCHITECTURE.md docs accordingly!

 VEC0_QUERY_PLAN_FULLSCAN = '1',
 VEC0_QUERY_PLAN_POINT = '2',
 VEC0_QUERY_PLAN_KNN = '3',
} vec0_query_plan;

typedef struct vec0_cursor vec0_cursor;
struct vec0_cursor {
  sqlite3_vtab_cursor base;

  vec0_query_plan query_plan;
  struct vec0_query_fullscan_data *fullscan_data;
  struct vec0_query_knn_data *knn_data;
  struct vec0_query_point_data *point_data;
};

void vec0_cursor_clear(vec0_cursor *pCur) {
  if (pCur->fullscan_data) {
    vec0_query_fullscan_data_clear(pCur->fullscan_data);
    sqlite3_free(pCur->fullscan_data);
    pCur->fullscan_data = NULL;
  }
  if (pCur->knn_data) {
    vec0_query_knn_data_clear(pCur->knn_data);
    sqlite3_free(pCur->knn_data);
    pCur->knn_data = NULL;
  }
  if (pCur->point_data) {
    vec0_query_point_data_clear(pCur->point_data);
    sqlite3_free(pCur->point_data);
    pCur->point_data = NULL;
  }
}

#define VEC_CONSTRUCTOR_ERROR "vec0 constructor error: "
static int vec0_init(sqlite3 *db, void *pAux, int argc, const char *const *argv,
                     sqlite3_vtab **ppVtab, char **pzErr, bool isCreate) {
  UNUSED_PARAMETER(pAux);
  vec0_vtab *pNew;
  int rc;
  const char *zSql;

  pNew = sqlite3_malloc(sizeof(*pNew));
  if (pNew == 0)
    return SQLITE_NOMEM;
  memset(pNew, 0, sizeof(*pNew));

  // Declared chunk_size=N for entire table.
  // -1 to use the defualt, otherwise will get re-assigned on `chunk_size=N`
  // option
  int chunk_size = -1;
  int numVectorColumns = 0;
  int numPartitionColumns = 0;
  int numAuxiliaryColumns = 0;
  int user_column_idx = 0;

  // track if a "primary key" column is defined
  char *pkColumnName = NULL;
  int pkColumnNameLength;
  int pkColumnType = SQLITE_INTEGER;

  for (int i = 3; i < argc; i++) {
    struct VectorColumnDefinition vecColumn;
    struct Vec0PartitionColumnDefinition partitionColumn;
    struct Vec0AuxiliaryColumnDefinition auxColumn;
    char *cName = NULL;
    int cNameLength;
    int cType;

    // Scenario #1: Constructor argument is a vector column definition, ie `foo float[1024]`
    rc = vec0_parse_vector_column(argv[i], strlen(argv[i]), &vecColumn);
    if (rc == SQLITE_ERROR) {
      *pzErr = sqlite3_mprintf(
          VEC_CONSTRUCTOR_ERROR "could not parse vector column '%s'", argv[i]);
      goto error;
    }
    if (rc == SQLITE_OK) {
      if (numVectorColumns >= VEC0_MAX_VECTOR_COLUMNS) {
        sqlite3_free(vecColumn.name);
        *pzErr = sqlite3_mprintf(VEC_CONSTRUCTOR_ERROR
                                 "Too many provided vector columns, maximum %d",
                                 VEC0_MAX_VECTOR_COLUMNS);
        goto error;
      }

      if (vecColumn.dimensions > SQLITE_VEC_VEC0_MAX_DIMENSIONS) {
        sqlite3_free(vecColumn.name);
        *pzErr = sqlite3_mprintf(
            VEC_CONSTRUCTOR_ERROR
            "Dimension on vector column too large, provided %lld, maximum %lld",
            (i64)vecColumn.dimensions, SQLITE_VEC_VEC0_MAX_DIMENSIONS);
        goto error;
      }
      pNew->user_column_kinds[user_column_idx] = SQLITE_VEC0_USER_COLUMN_KIND_VECTOR;
      pNew->user_column_idxs[user_column_idx] = numVectorColumns;
      memcpy(&pNew->vector_columns[numVectorColumns], &vecColumn, sizeof(vecColumn));
      numVectorColumns++;
      user_column_idx++;

      continue;
    }

    // Scenario #2: Constructor argument is a partition key column definition, ie `user_id text partition key`
    rc = vec0_parse_partition_key_definition(argv[i], strlen(argv[i]), &cName,
                                      &cNameLength, &cType);
    if (rc == SQLITE_OK) {
      if (numPartitionColumns >= VEC0_MAX_PARTITION_COLUMNS) {
        *pzErr = sqlite3_mprintf(
            VEC_CONSTRUCTOR_ERROR
            "More than %d partition key columns were provided",
            VEC0_MAX_PARTITION_COLUMNS);
        goto error;
      }
      partitionColumn.type = cType;
      partitionColumn.name_length = cNameLength;
      partitionColumn.name = sqlite3_mprintf("%.*s", cNameLength, cName);
      if(!partitionColumn.name) {
        rc = SQLITE_NOMEM;
        goto error;
      }

      pNew->user_column_kinds[user_column_idx] = SQLITE_VEC0_USER_COLUMN_KIND_PARTITION;
      pNew->user_column_idxs[user_column_idx] = numPartitionColumns;
      memcpy(&pNew->paritition_columns[numPartitionColumns], &partitionColumn, sizeof(partitionColumn));
      numPartitionColumns++;
      user_column_idx++;
      continue;
    }

    // Scenario #3: Constructor argument is a primary key column definition, ie `article_id text primary key`
    rc = vec0_parse_primary_key_definition(argv[i], strlen(argv[i]), &cName,
                                      &cNameLength, &cType);
    if (rc == SQLITE_OK) {
      if (pkColumnName) {
        *pzErr = sqlite3_mprintf(
            VEC_CONSTRUCTOR_ERROR
            "More than one primary key definition was provided, vec0 only "
            "suports a single primary key column",
            argv[i]);
        goto error;
      }
      pkColumnName = cName;
      pkColumnNameLength = cNameLength;
      pkColumnType = cType;
      continue;
    }

    // Scenario #4: Constructor argument is a auxiliary column definition, ie `+contents text`
    rc = vec0_parse_auxiliary_column_definition(argv[i], strlen(argv[i]), &cName,
                                      &cNameLength, &cType);
    if(rc == SQLITE_OK) {
      if (numAuxiliaryColumns >= VEC0_MAX_AUXILIARY_COLUMNS) {
        *pzErr = sqlite3_mprintf(
            VEC_CONSTRUCTOR_ERROR
            "More than %d auxiliary columns were provided",
            VEC0_MAX_PARTITION_COLUMNS);
        goto error;
      }
      auxColumn.type = cType;
      auxColumn.name_length = cNameLength;
      auxColumn.name = sqlite3_mprintf("%.*s", cNameLength, cName);
      if(!auxColumn.name) {
        rc = SQLITE_NOMEM;
        goto error;
      }

      pNew->user_column_kinds[user_column_idx] = SQLITE_VEC0_USER_COLUMN_KIND_AUXILIARY;
      pNew->user_column_idxs[user_column_idx] = numAuxiliaryColumns;
      memcpy(&pNew->auxiliary_columns[numAuxiliaryColumns], &auxColumn, sizeof(auxColumn));
      numAuxiliaryColumns++;
      user_column_idx++;
      continue;
    }

    // Scenario #4: Constructor argument is a table-level option, ie `chunk_size`

    char *key;
    char *value;
    int keyLength, valueLength;
    rc = vec0_parse_table_option(argv[i], strlen(argv[i]), &key, &keyLength,
                                 &value, &valueLength);
    if (rc == SQLITE_ERROR) {
      *pzErr = sqlite3_mprintf(
          VEC_CONSTRUCTOR_ERROR "could not parse table option '%s'", argv[i]);
      goto error;
    }
    if (rc == SQLITE_OK) {
      if (sqlite3_strnicmp(key, "chunk_size", keyLength) == 0) {
        chunk_size = atoi(value);
        if (chunk_size <= 0) {
          // IMP: V01931_18769
          *pzErr =
              sqlite3_mprintf(VEC_CONSTRUCTOR_ERROR
                              "chunk_size must be a non-zero positive integer");
          goto error;
        }
        if ((chunk_size % 8) != 0) {
          // IMP: V14110_30948
          *pzErr = sqlite3_mprintf(VEC_CONSTRUCTOR_ERROR
                                   "chunk_size must be divisible by 8");
          goto error;
        }
#define SQLITE_VEC_CHUNK_SIZE_MAX 4096
        if (chunk_size > SQLITE_VEC_CHUNK_SIZE_MAX) {
          *pzErr =
              sqlite3_mprintf(VEC_CONSTRUCTOR_ERROR "chunk_size too large");
          goto error;
        }
      } else {
        // IMP: V27642_11712
        *pzErr = sqlite3_mprintf(
            VEC_CONSTRUCTOR_ERROR "Unknown table option: %.*s", keyLength, key);
        goto error;
      }
      continue;
    }

    // Scenario #5: Unknown constructor argument
    *pzErr =
        sqlite3_mprintf(VEC_CONSTRUCTOR_ERROR "Could not parse '%s'", argv[i]);
    goto error;
  }

  if (chunk_size < 0) {
    chunk_size = 1024;
  }

  if (numVectorColumns <= 0) {
    *pzErr = sqlite3_mprintf(VEC_CONSTRUCTOR_ERROR
                             "At least one vector column is required");
    goto error;
  }

  sqlite3_str *createStr = sqlite3_str_new(NULL);
  sqlite3_str_appendall(createStr, "CREATE TABLE x(");
  if (pkColumnName) {
    sqlite3_str_appendf(createStr, "\"%.*w\" primary key, ", pkColumnNameLength,
                        pkColumnName);
  } else {
    sqlite3_str_appendall(createStr, "rowid, ");
  }
  for (int i = 0; i < numVectorColumns + numPartitionColumns + numAuxiliaryColumns; i++) {
    switch(pNew->user_column_kinds[i]) {
      case SQLITE_VEC0_USER_COLUMN_KIND_VECTOR: {
        int vector_idx = pNew->user_column_idxs[i];
        sqlite3_str_appendf(createStr, "\"%.*w\", ",
                        pNew->vector_columns[vector_idx].name_length,
                        pNew->vector_columns[vector_idx].name);
        break;
      }
      case SQLITE_VEC0_USER_COLUMN_KIND_PARTITION: {
        int partition_idx = pNew->user_column_idxs[i];
        sqlite3_str_appendf(createStr, "\"%.*w\", ",
                        pNew->paritition_columns[partition_idx].name_length,
                        pNew->paritition_columns[partition_idx].name);
        break;
      }
      case SQLITE_VEC0_USER_COLUMN_KIND_AUXILIARY: {
        int auxiliary_idx = pNew->user_column_idxs[i];
        sqlite3_str_appendf(createStr, "\"%.*w\", ",
                        pNew->auxiliary_columns[auxiliary_idx].name_length,
                        pNew->auxiliary_columns[auxiliary_idx].name);
        break;
      }
    }

  }
  sqlite3_str_appendall(createStr, " distance hidden, k hidden) ");
  if (pkColumnName) {
    sqlite3_str_appendall(createStr, "without rowid ");
  }
  zSql = sqlite3_str_finish(createStr);
  if (!zSql) {
    goto error;
  }
  rc = sqlite3_declare_vtab(db, zSql);
  sqlite3_free((void *)zSql);
  if (rc != SQLITE_OK) {
    *pzErr = sqlite3_mprintf(VEC_CONSTRUCTOR_ERROR
                             "could not declare virtual table, '%s'",
                             sqlite3_errmsg(db));
    goto error;
  }

  const char *schemaName = argv[1];
  const char *tableName = argv[2];

  pNew->db = db;
  pNew->pkIsText = pkColumnType == SQLITE_TEXT;
  pNew->schemaName = sqlite3_mprintf("%s", schemaName);
  if (!pNew->schemaName) {
    goto error;
  }
  pNew->tableName = sqlite3_mprintf("%s", tableName);
  if (!pNew->tableName) {
    goto error;
  }
  pNew->shadowRowidsName = sqlite3_mprintf("%s_rowids", tableName);
  if (!pNew->shadowRowidsName) {
    goto error;
  }
  pNew->shadowChunksName = sqlite3_mprintf("%s_chunks", tableName);
  if (!pNew->shadowChunksName) {
    goto error;
  }
  pNew->numVectorColumns = numVectorColumns;
  pNew->numPartitionColumns = numPartitionColumns;
  pNew->numAuxiliaryColumns = numAuxiliaryColumns;

  for (int i = 0; i < pNew->numVectorColumns; i++) {
    pNew->shadowVectorChunksNames[i] =
        sqlite3_mprintf("%s_vector_chunks%02d", tableName, i);
    if (!pNew->shadowVectorChunksNames[i]) {
      goto error;
    }
  }
  pNew->chunk_size = chunk_size;

  // if xCreate, then create the necessary shadow tables
  if (isCreate) {
    sqlite3_stmt *stmt;
    int rc;

    // create the _chunks shadow table
    char *zCreateShadowChunks = NULL;
    if(pNew->numPartitionColumns) {
      sqlite3_str * s = sqlite3_str_new(NULL);
      sqlite3_str_appendf(s, "CREATE TABLE " VEC0_SHADOW_CHUNKS_NAME "(", pNew->schemaName, pNew->tableName);
      sqlite3_str_appendall(s, "chunk_id INTEGER PRIMARY KEY AUTOINCREMENT," "size INTEGER NOT NULL,");
      sqlite3_str_appendall(s, "sequence_id integer,");
      for(int i = 0; i < pNew->numPartitionColumns;i++) {
        sqlite3_str_appendf(s, "partition%02d,", i);
      }
      sqlite3_str_appendall(s, "validity BLOB NOT NULL, rowids BLOB NOT NULL);");
      zCreateShadowChunks = sqlite3_str_finish(s);
    }else {
      zCreateShadowChunks = sqlite3_mprintf(VEC0_SHADOW_CHUNKS_CREATE,
                                          pNew->schemaName, pNew->tableName);
    }
    if (!zCreateShadowChunks) {
        goto error;
      }
    rc = sqlite3_prepare_v2(db, zCreateShadowChunks, -1, &stmt, 0);
    sqlite3_free((void *)zCreateShadowChunks);
    if ((rc != SQLITE_OK) || (sqlite3_step(stmt) != SQLITE_DONE)) {
      // IMP: V17740_01811
      sqlite3_finalize(stmt);
      *pzErr = sqlite3_mprintf("Could not create '_chunks' shadow table: %s",
                               sqlite3_errmsg(db));
      goto error;
    }
    sqlite3_finalize(stmt);

    // create the _rowids shadow table
    char *zCreateShadowRowids;
    if (pNew->pkIsText) {
      // adds a "text unique not null" constraint to the id column
      zCreateShadowRowids = sqlite3_mprintf(VEC0_SHADOW_ROWIDS_CREATE_PK_TEXT,
                                            pNew->schemaName, pNew->tableName);
    } else {
      zCreateShadowRowids = sqlite3_mprintf(VEC0_SHADOW_ROWIDS_CREATE_BASIC,
                                            pNew->schemaName, pNew->tableName);
    }
    if (!zCreateShadowRowids) {
      goto error;
    }
    rc = sqlite3_prepare_v2(db, zCreateShadowRowids, -1, &stmt, 0);
    sqlite3_free((void *)zCreateShadowRowids);
    if ((rc != SQLITE_OK) || (sqlite3_step(stmt) != SQLITE_DONE)) {
      // IMP: V11631_28470
      sqlite3_finalize(stmt);
      *pzErr = sqlite3_mprintf("Could not create '_rowids' shadow table: %s",
                               sqlite3_errmsg(db));
      goto error;
    }
    sqlite3_finalize(stmt);

    for (int i = 0; i < pNew->numVectorColumns; i++) {
      char *zSql = sqlite3_mprintf(VEC0_SHADOW_VECTOR_N_CREATE,
                                   pNew->schemaName, pNew->tableName, i);
      if (!zSql) {
        goto error;
      }
      rc = sqlite3_prepare_v2(db, zSql, -1, &stmt, 0);
      sqlite3_free((void *)zSql);
      if ((rc != SQLITE_OK) || (sqlite3_step(stmt) != SQLITE_DONE)) {
        // IMP: V25919_09989
        sqlite3_finalize(stmt);
        *pzErr = sqlite3_mprintf(
            "Could not create '_vector_chunks%02d' shadow table: %s", i,
            sqlite3_errmsg(db));
        goto error;
      }
      sqlite3_finalize(stmt);
    }

    if(pNew->numAuxiliaryColumns > 0) {
      sqlite3_stmt * stmt;
      sqlite3_str * s = sqlite3_str_new(NULL);
      sqlite3_str_appendf(s, "CREATE TABLE " VEC0_SHADOW_AUXILIARY_NAME "( rowid integer PRIMARY KEY ", pNew->schemaName, pNew->tableName);
      for(int i = 0; i < pNew->numAuxiliaryColumns; i++) {
        sqlite3_str_appendf(s, ", value%02d", i);
      }
      sqlite3_str_appendall(s, ")");
      char *zSql = sqlite3_str_finish(s);
      if(!zSql) {
        goto error;
      }
      rc = sqlite3_prepare_v2(db, zSql, -1, &stmt, NULL);
      if ((rc != SQLITE_OK) || (sqlite3_step(stmt) != SQLITE_DONE)) {
        sqlite3_finalize(stmt);
        *pzErr = sqlite3_mprintf(
            "Could not create auxiliary shadow table: %s",
            sqlite3_errmsg(db));

        goto error;
      }
      sqlite3_finalize(stmt);
    }
  }

  *ppVtab = (sqlite3_vtab *)pNew;
  return SQLITE_OK;

error:
  vec0_free(pNew);
  return SQLITE_ERROR;
}

static int vec0Create(sqlite3 *db, void *pAux, int argc,
                      const char *const *argv, sqlite3_vtab **ppVtab,
                      char **pzErr) {
  return vec0_init(db, pAux, argc, argv, ppVtab, pzErr, true);
}
static int vec0Connect(sqlite3 *db, void *pAux, int argc,
                       const char *const *argv, sqlite3_vtab **ppVtab,
                       char **pzErr) {
  return vec0_init(db, pAux, argc, argv, ppVtab, pzErr, false);
}

static int vec0Disconnect(sqlite3_vtab *pVtab) {
  vec0_vtab *p = (vec0_vtab *)pVtab;
  vec0_free(p);
  sqlite3_free(p);
  return SQLITE_OK;
}
static int vec0Destroy(sqlite3_vtab *pVtab) {
  vec0_vtab *p = (vec0_vtab *)pVtab;
  sqlite3_stmt *stmt;
  int rc;
  const char *zSql;

  // Free up any sqlite3_stmt, otherwise DROPs on those tables will fail
  vec0_free_resources(p);

  // later: can't evidence-of here, bc always gives "SQL logic error" instead of
  // provided error
  zSql = sqlite3_mprintf("DROP TABLE " VEC0_SHADOW_CHUNKS_NAME, p->schemaName,
                         p->tableName);
  rc = sqlite3_prepare_v2(p->db, zSql, -1, &stmt, 0);
  sqlite3_free((void *)zSql);
  if ((rc != SQLITE_OK) || (sqlite3_step(stmt) != SQLITE_DONE)) {
    rc = SQLITE_ERROR;
    vtab_set_error(pVtab, "could not drop chunks shadow table");
    goto done;
  }
  sqlite3_finalize(stmt);

  zSql = sqlite3_mprintf("DROP TABLE " VEC0_SHADOW_ROWIDS_NAME, p->schemaName,
                         p->tableName);
  rc = sqlite3_prepare_v2(p->db, zSql, -1, &stmt, 0);
  sqlite3_free((void *)zSql);
  if ((rc != SQLITE_OK) || (sqlite3_step(stmt) != SQLITE_DONE)) {
    rc = SQLITE_ERROR;
    goto done;
  }
  sqlite3_finalize(stmt);

  for (int i = 0; i < p->numVectorColumns; i++) {
    zSql = sqlite3_mprintf("DROP TABLE \"%w\".\"%w\"", p->schemaName,
                           p->shadowVectorChunksNames[i]);
    rc = sqlite3_prepare_v2(p->db, zSql, -1, &stmt, 0);
    sqlite3_free((void *)zSql);
    if ((rc != SQLITE_OK) || (sqlite3_step(stmt) != SQLITE_DONE)) {
      rc = SQLITE_ERROR;
      goto done;
    }
    sqlite3_finalize(stmt);
  }
  stmt = NULL;
  rc = SQLITE_OK;

done:
  sqlite3_finalize(stmt);
  vec0_free(p);
  // If there was an error
  if (rc == SQLITE_OK) {
    sqlite3_free(p);
  }
  return rc;
}

static int vec0Open(sqlite3_vtab *p, sqlite3_vtab_cursor **ppCursor) {
  UNUSED_PARAMETER(p);
  vec0_cursor *pCur;
  pCur = sqlite3_malloc(sizeof(*pCur));
  if (pCur == 0)
    return SQLITE_NOMEM;
  memset(pCur, 0, sizeof(*pCur));
  *ppCursor = &pCur->base;
  return SQLITE_OK;
}

static int vec0Close(sqlite3_vtab_cursor *cur) {
  vec0_cursor *pCur = (vec0_cursor *)cur;
  vec0_cursor_clear(pCur);
  sqlite3_free(pCur);
  return SQLITE_OK;
}

// All the different type of "values" provided to argv/argc in vec0Filter.
// These enums denote the use and purpose of all of them.
typedef enum  {
  // If any values are updated, please update the ARCHITECTURE.md docs accordingly!

  VEC0_IDXSTR_KIND_KNN_MATCH = '{',
  VEC0_IDXSTR_KIND_KNN_K = '}',
  VEC0_IDXSTR_KIND_KNN_ROWID_IN = '[',
  VEC0_IDXSTR_KIND_KNN_PARTITON_CONSTRAINT = ']',
  VEC0_IDXSTR_KIND_POINT_ID = '!',
} vec0_idxstr_kind;

// The different SQLITE_INDEX_CONSTRAINT values that vec0 partition key columns
// support, but as characters that fit nicely in idxstr.
typedef enum  {
  // If any values are updated, please update the ARCHITECTURE.md docs accordingly!

  VEC0_PARTITION_OPERATOR_EQ = 'a',
  VEC0_PARTITION_OPERATOR_GT = 'b',
  VEC0_PARTITION_OPERATOR_LE = 'c',
  VEC0_PARTITION_OPERATOR_LT = 'd',
  VEC0_PARTITION_OPERATOR_GE = 'e',
  VEC0_PARTITION_OPERATOR_NE = 'f',
} vec0_partition_operator;

static int vec0BestIndex(sqlite3_vtab *pVTab, sqlite3_index_info *pIdxInfo) {
  vec0_vtab *p = (vec0_vtab *)pVTab;
  /**
   * Possible query plans are:
   * 1. KNN when:
   *    a) An `MATCH` op on vector column
   *    b) ORDER BY on distance column
   *    c) LIMIT
   *    d) rowid in (...) OPTIONAL
   * 2. Point when:
   *    a) An `EQ` op on rowid column
   * 3. else: fullscan
   *
   */
  int iMatchTerm = -1;
  int iMatchVectorTerm = -1;
  int iLimitTerm = -1;
  int iRowidTerm = -1;
  int iKTerm = -1;
  int iRowidInTerm = -1;

#ifdef SQLITE_VEC_DEBUG
  printf("pIdxInfo->nOrderBy=%d, pIdxInfo->nConstraint=%d\n", pIdxInfo->nOrderBy, pIdxInfo->nConstraint);
#endif

  for (int i = 0; i < pIdxInfo->nConstraint; i++) {
    u8 vtabIn = 0;

#if COMPILER_SUPPORTS_VTAB_IN
    if (sqlite3_libversion_number() >= 3038000) {
      vtabIn = sqlite3_vtab_in(pIdxInfo, i, -1);
    }
#endif

#ifdef SQLITE_VEC_DEBUG
    printf("xBestIndex [%d] usable=%d iColumn=%d op=%d vtabin=%d\n", i,
           pIdxInfo->aConstraint[i].usable, pIdxInfo->aConstraint[i].iColumn,
           pIdxInfo->aConstraint[i].op, vtabIn);
#endif
    if (!pIdxInfo->aConstraint[i].usable)
      continue;

    int iColumn = pIdxInfo->aConstraint[i].iColumn;
    int op = pIdxInfo->aConstraint[i].op;

    if (op == SQLITE_INDEX_CONSTRAINT_LIMIT) {
      iLimitTerm = i;
    }
    if (op == SQLITE_INDEX_CONSTRAINT_MATCH &&
        vec0_column_idx_is_vector(p, iColumn)) {
      if (iMatchTerm > -1) {
        vtab_set_error(
            pVTab, "only 1 MATCH operator is allowed in a single vec0 query");
        return SQLITE_ERROR;
      }
      iMatchTerm = i;
      iMatchVectorTerm = vec0_column_idx_to_vector_idx(p, iColumn);
    }
    if (op == SQLITE_INDEX_CONSTRAINT_EQ && iColumn == VEC0_COLUMN_ID) {
      if (vtabIn) {
        if (iRowidInTerm != -1) {
          vtab_set_error(pVTab, "only 1 'rowid in (..)' operator is allowed in "
                                "a single vec0 query");
          return SQLITE_ERROR;
        }
        iRowidInTerm = i;

      } else {
        iRowidTerm = i;
      }
    }
    if (op == SQLITE_INDEX_CONSTRAINT_EQ && iColumn == vec0_column_k_idx(p)) {
      iKTerm = i;
    }
  }

  sqlite3_str *idxStr = sqlite3_str_new(NULL);
  int rc;

  if (iMatchTerm >= 0) {
    if (iLimitTerm < 0 && iKTerm < 0) {
      vtab_set_error(
          pVTab,
          "A LIMIT or 'k = ?' constraint is required on vec0 knn queries.");
      rc = SQLITE_ERROR;
      goto done;
    }
    if (iLimitTerm >= 0 && iKTerm >= 0) {
      vtab_set_error(pVTab, "Only LIMIT or 'k =?' can be provided, not both");
      rc = SQLITE_ERROR;
      goto done;
    }

    if (pIdxInfo->nOrderBy) {
      if (pIdxInfo->nOrderBy > 1) {
        vtab_set_error(pVTab, "Only a single 'ORDER BY distance' clause is "
                              "allowed on vec0 KNN queries");
        rc = SQLITE_ERROR;
      goto done;
      }
      if (pIdxInfo->aOrderBy[0].iColumn != vec0_column_distance_idx(p)) {
        vtab_set_error(pVTab,
                       "Only a single 'ORDER BY distance' clause is allowed on "
                       "vec0 KNN queries, not on other columns");
        rc = SQLITE_ERROR;
      goto done;
      }
      if (pIdxInfo->aOrderBy[0].desc) {
        vtab_set_error(
            pVTab, "Only ascending in ORDER BY distance clause is supported, "
                   "DESC is not supported yet.");
        rc = SQLITE_ERROR;
      goto done;
      }
    }

    sqlite3_str_appendchar(idxStr, 1, VEC0_QUERY_PLAN_KNN);

    int argvIndex = 1;
    pIdxInfo->aConstraintUsage[iMatchTerm].argvIndex = argvIndex++;
    pIdxInfo->aConstraintUsage[iMatchTerm].omit = 1;
    sqlite3_str_appendchar(idxStr, 1, VEC0_IDXSTR_KIND_KNN_MATCH);
    sqlite3_str_appendchar(idxStr, 3, '_');

    if (iLimitTerm >= 0) {
      pIdxInfo->aConstraintUsage[iLimitTerm].argvIndex = argvIndex++;
      pIdxInfo->aConstraintUsage[iLimitTerm].omit = 1;
    } else {
      pIdxInfo->aConstraintUsage[iKTerm].argvIndex = argvIndex++;
      pIdxInfo->aConstraintUsage[iKTerm].omit = 1;
    }
    sqlite3_str_appendchar(idxStr, 1, VEC0_IDXSTR_KIND_KNN_K);
    sqlite3_str_appendchar(idxStr, 3, '_');

#if COMPILER_SUPPORTS_VTAB_IN
    if (iRowidInTerm >= 0) {
      // already validated as  >= SQLite 3.38 bc iRowidInTerm is only >= 0 when
      // vtabIn == 1
      sqlite3_vtab_in(pIdxInfo, iRowidInTerm, 1);
      pIdxInfo->aConstraintUsage[iRowidInTerm].argvIndex = argvIndex++;
      pIdxInfo->aConstraintUsage[iRowidInTerm].omit = 1;
      sqlite3_str_appendchar(idxStr, 1, VEC0_IDXSTR_KIND_KNN_ROWID_IN);
      sqlite3_str_appendchar(idxStr, 3, '_');
    }
#endif

    for (int i = 0; i < pIdxInfo->nConstraint; i++) {
      if (!pIdxInfo->aConstraint[i].usable)
        continue;

      int iColumn = pIdxInfo->aConstraint[i].iColumn;
      int op = pIdxInfo->aConstraint[i].op;
      if(op == SQLITE_INDEX_CONSTRAINT_LIMIT || op == SQLITE_INDEX_CONSTRAINT_OFFSET) {
        continue;
      }
      if(!vec0_column_idx_is_partition(p, iColumn)) {
        continue;
      }

      int partition_idx = vec0_column_idx_to_partition_idx(p, iColumn);
      char value = 0;

      switch(op) {
        case SQLITE_INDEX_CONSTRAINT_EQ: {
          value = VEC0_PARTITION_OPERATOR_EQ;
          break;
        }
        case SQLITE_INDEX_CONSTRAINT_GT: {
          value = VEC0_PARTITION_OPERATOR_GT;
          break;
        }
        case SQLITE_INDEX_CONSTRAINT_LE: {
          value = VEC0_PARTITION_OPERATOR_LE;
          break;
        }
        case SQLITE_INDEX_CONSTRAINT_LT: {
          value = VEC0_PARTITION_OPERATOR_LT;
          break;
        }
        case SQLITE_INDEX_CONSTRAINT_GE: {
          value = VEC0_PARTITION_OPERATOR_GE;
          break;
        }
        case SQLITE_INDEX_CONSTRAINT_NE: {
          value = VEC0_PARTITION_OPERATOR_NE;
          break;
        }
      }

      if(value) {
        pIdxInfo->aConstraintUsage[i].argvIndex = argvIndex++;
        pIdxInfo->aConstraintUsage[i].omit = 1;
        sqlite3_str_appendchar(idxStr, 1, VEC0_IDXSTR_KIND_KNN_PARTITON_CONSTRAINT);
        sqlite3_str_appendchar(idxStr, 1, 'A' + partition_idx);
        sqlite3_str_appendchar(idxStr, 1, value);
        sqlite3_str_appendchar(idxStr, 1, '_');
      }

    }



    pIdxInfo->idxNum = iMatchVectorTerm;
    pIdxInfo->estimatedCost = 30.0;
    pIdxInfo->estimatedRows = 10;

  } else if (iRowidTerm >= 0) {
    sqlite3_str_appendchar(idxStr, 1, VEC0_QUERY_PLAN_POINT);
    pIdxInfo->aConstraintUsage[iRowidTerm].argvIndex = 1;
    pIdxInfo->aConstraintUsage[iRowidTerm].omit = 1;
    sqlite3_str_appendchar(idxStr, 1, VEC0_IDXSTR_KIND_POINT_ID);
    sqlite3_str_appendchar(idxStr, 3, '_');
    pIdxInfo->idxNum = pIdxInfo->colUsed;
    pIdxInfo->estimatedCost = 10.0;
    pIdxInfo->estimatedRows = 1;
  } else {
    sqlite3_str_appendchar(idxStr, 1, VEC0_QUERY_PLAN_FULLSCAN);
    pIdxInfo->estimatedCost = 3000000.0;
    pIdxInfo->estimatedRows = 100000;
  }
  pIdxInfo->idxStr = sqlite3_str_finish(idxStr);
  idxStr = NULL;
  if (!pIdxInfo->idxStr) {
    rc = SQLITE_OK;
    goto done;
  }
  pIdxInfo->needToFreeIdxStr = 1;


  rc = SQLITE_OK;

  done:
    if(idxStr) {
      sqlite3_str_finish(idxStr);
    }
    return rc;
}

// forward delcaration bc vec0Filter uses it
static int vec0Next(sqlite3_vtab_cursor *cur);

void merge_sorted_lists(f32 *a, i64 *a_rowids, i64 a_length, f32 *b,
                        i64 *b_rowids, i32 *b_top_idxs, i64 b_length, f32 *out,
                        i64 *out_rowids, i64 out_length, i64 *out_used) {
  // assert((a_length >= out_length) || (b_length >= out_length));
  i64 ptrA = 0;
  i64 ptrB = 0;
  for (int i = 0; i < out_length; i++) {
    if ((ptrA >= a_length) && (ptrB >= b_length)) {
      *out_used = i;
      return;
    }
    if (ptrA >= a_length) {
      out[i] = b[b_top_idxs[ptrB]];
      out_rowids[i] = b_rowids[b_top_idxs[ptrB]];
      ptrB++;
    } else if (ptrB >= b_length) {
      out[i] = a[ptrA];
      out_rowids[i] = a_rowids[ptrA];
      ptrA++;
    } else {
      if (a[ptrA] <= b[b_top_idxs[ptrB]]) {
        out[i] = a[ptrA];
        out_rowids[i] = a_rowids[ptrA];
        ptrA++;
      } else {
        out[i] = b[b_top_idxs[ptrB]];
        out_rowids[i] = b_rowids[b_top_idxs[ptrB]];
        ptrB++;
      }
    }
  }

  *out_used = out_length;
}

u8 *bitmap_new(i32 n) {
  assert(n % 8 == 0);
  u8 *p = sqlite3_malloc(n * sizeof(u8) / CHAR_BIT);
  if (p) {
    memset(p, 0, n * sizeof(u8) / CHAR_BIT);
  }
  return p;
}
u8 *bitmap_new_from(i32 n, u8 *from) {
  assert(n % 8 == 0);
  u8 *p = sqlite3_malloc(n * sizeof(u8) / CHAR_BIT);
  if (p) {
    memcpy(p, from, n / CHAR_BIT);
  }
  return p;
}

void bitmap_copy(u8 *base, u8 *from, i32 n) {
  assert(n % 8 == 0);
  memcpy(base, from, n / CHAR_BIT);
}

void bitmap_and_inplace(u8 *base, u8 *other, i32 n) {
  assert((n % 8) == 0);
  for (int i = 0; i < n / CHAR_BIT; i++) {
    base[i] = base[i] & other[i];
  }
}

void bitmap_set(u8 *bitmap, i32 position, int value) {
  if (value) {
    bitmap[position / CHAR_BIT] |= 1 << (position % CHAR_BIT);
  } else {
    bitmap[position / CHAR_BIT] &= ~(1 << (position % CHAR_BIT));
  }
}

int bitmap_get(u8 *bitmap, i32 position) {
  return (((bitmap[position / CHAR_BIT]) >> (position % CHAR_BIT)) & 1);
}

void bitmap_clear(u8 *bitmap, i32 n) {
  assert((n % 8) == 0);
  memset(bitmap, 0, n / CHAR_BIT);
}

void bitmap_fill(u8 *bitmap, i32 n) {
  assert((n % 8) == 0);
  memset(bitmap, 0xFF, n / CHAR_BIT);
}

/**
 * @brief Finds the minimum k items in distances, and writes the indicies to
 * out.
 *
 * @param distances input f32 array of size n, the items to consider.
 * @param n: size of distances array.
 * @param out: Output array of size k, will contain at most k element indicies
 * @param k: Size of output array
 * @return int
 */
int min_idx(const f32 *distances, i32 n, u8 *candidates, i32 *out, i32 k,
            u8 *bTaken, i32 *k_used) {
  assert(k > 0);
  assert(k <= n);

  bitmap_clear(bTaken, n);

  for (int ik = 0; ik < k; ik++) {
    int min_idx = 0;
    while (min_idx < n &&
           (bitmap_get(bTaken, min_idx) || !bitmap_get(candidates, min_idx))) {
      min_idx++;
    }
    if (min_idx >= n) {
      *k_used = ik;
      return SQLITE_OK;
    }

    for (int i = 0; i < n; i++) {
      if (distances[i] <= distances[min_idx] && !bitmap_get(bTaken, i) &&
          (bitmap_get(candidates, i))) {
        min_idx = i;
      }
    }

    out[ik] = min_idx;
    bitmap_set(bTaken, min_idx, 1);
  }
  *k_used = k;
  return SQLITE_OK;
}

/**
 * @brief Crete at "iterator" (sqlite3_stmt) of chunks with the given constraints
 *
 * Any VEC0_IDXSTR_KIND_KNN_PARTITON_CONSTRAINT values in idxStr/argv will be applied
 * as WHERE constraints in the underlying stmt SQL, and any consumer of the stmt
 * can freely step through the stmt with all constraints satisfied.
 *
 * @param p - vec0_vtab
 * @param idxStr - the xBestIndex/xFilter idxstr containing VEC0_IDXSTR values
 * @param argc - number of argv values from xFilter
 * @param argv - array of sqlite3_value from xFilter
 * @param outStmt - output sqlite3_stmt of chunks with all filters applied
 * @return int SQLITE_OK on success, error code otherwise
 */
int vec0_chunks_iter(vec0_vtab * p, const char * idxStr, int argc, sqlite3_value ** argv, sqlite3_stmt** outStmt) {
  // always null terminated, enforced by SQLite
  int idxStrLength = strlen(idxStr);
  // "1" refers to the initial vec0_query_plan char, 4 is the number of chars per "element"
  int numValueEntries = (idxStrLength-1) / 4;

  int rc;
  sqlite3_str * s = sqlite3_str_new(NULL);
  sqlite3_str_appendf(s, "select chunk_id, validity, rowids "
                         " from " VEC0_SHADOW_CHUNKS_NAME,
                         p->schemaName, p->tableName);

  int appendedWhere = 0;
  for(int i = 0; i < numValueEntries; i++) {
    int idx = 1 + (i * 4);
    char kind = idxStr[idx + 0];
    if(kind != VEC0_IDXSTR_KIND_KNN_PARTITON_CONSTRAINT) {
      continue;
    }

    int partition_idx = idxStr[idx + 1] - 'A';
    int operator = idxStr[idx + 2];
    // idxStr[idx + 3] is just null, a '_' placeholder

    if(!appendedWhere) {
      sqlite3_str_appendall(s, " WHERE ");
      appendedWhere = 1;
    }else {
      sqlite3_str_appendall(s, " AND ");
    }
    switch(operator) {
     case VEC0_PARTITION_OPERATOR_EQ:
      sqlite3_str_appendf(s, " partition%02d = ? ", partition_idx);
      break;
     case VEC0_PARTITION_OPERATOR_GT:
      sqlite3_str_appendf(s, " partition%02d > ? ", partition_idx);
      break;
     case VEC0_PARTITION_OPERATOR_LE:
      sqlite3_str_appendf(s, " partition%02d <= ? ", partition_idx);
      break;
     case VEC0_PARTITION_OPERATOR_LT:
      sqlite3_str_appendf(s, " partition%02d < ? ", partition_idx);
      break;
     case VEC0_PARTITION_OPERATOR_GE:
      sqlite3_str_appendf(s, " partition%02d >= ? ", partition_idx);
      break;
     case VEC0_PARTITION_OPERATOR_NE:
      sqlite3_str_appendf(s, " partition%02d != ? ", partition_idx);
      break;
     default: {
      char * zSql = sqlite3_str_finish(s);
      sqlite3_free(zSql);
      return SQLITE_ERROR;
     }

    }

  }

  char *zSql = sqlite3_str_finish(s);
  if (!zSql) {
    return SQLITE_NOMEM;
  }

  rc = sqlite3_prepare_v2(p->db, zSql, -1, outStmt, NULL);
  sqlite3_free(zSql);
  if(rc != SQLITE_OK) {
    return rc;
  }

  int n = 1;
  for(int i = 0; i < numValueEntries; i++) {
    int idx = 1 + (i * 4);
    char kind = idxStr[idx + 0];
    if(kind != VEC0_IDXSTR_KIND_KNN_PARTITON_CONSTRAINT) {
      continue;
    }
    sqlite3_bind_value(*outStmt, n++, argv[i]);
  }

  return rc;
}

int vec0Filter_knn_chunks_iter(vec0_vtab *p, sqlite3_stmt *stmtChunks,
                               struct VectorColumnDefinition *vector_column,
                               int vectorColumnIdx, struct Array *arrayRowidsIn,
                               void *queryVector, i64 k, i64 **out_topk_rowids,
                               f32 **out_topk_distances, i64 *out_used) {
  // for each chunk, get top min(k, chunk_size) rowid + distances to query vec.
  // then reconcile all topk_chunks for a true top k.
  // output only rowids + distances for now

  int rc = SQLITE_OK;
  sqlite3_blob *blobVectors = NULL;

  void *baseVectors = NULL; // memory: chunk_size * dimensions * element_size

  // OWNED BY CALLER ON SUCCESS
  i64 *topk_rowids = NULL; // memory: k * 4
  // OWNED BY CALLER ON SUCCESS
  f32 *topk_distances = NULL; // memory: k * 4

  i64 *tmp_topk_rowids = NULL;    // memory: k * 4
  f32 *tmp_topk_distances = NULL; // memory: k * 4
  f32 *chunk_distances = NULL;    // memory: chunk_size * 4
  u8 *b = NULL;                   // memory: chunk_size / 8
  u8 *bTaken = NULL;              // memory: chunk_size / 8
  i32 *chunk_topk_idxs = NULL;    // memory: k * 4
  u8 *bmRowids = NULL;            // memory: chunk_size / 8
  //                        // total: a lot???

  // 6 * (k * 4) + (k * 2) + (chunk_size / 8) + (chunk_size * dimensions * 4)

  topk_rowids = sqlite3_malloc(k * sizeof(i64));
  if (!topk_rowids) {
    rc = SQLITE_NOMEM;
    goto cleanup;
  }
  memset(topk_rowids, 0, k * sizeof(i64));

  topk_distances = sqlite3_malloc(k * sizeof(f32));
  if (!topk_distances) {
    rc = SQLITE_NOMEM;
    goto cleanup;
  }
  memset(topk_distances, 0, k * sizeof(f32));

  tmp_topk_rowids = sqlite3_malloc(k * sizeof(i64));
  if (!tmp_topk_rowids) {
    rc = SQLITE_NOMEM;
    goto cleanup;
  }
  memset(tmp_topk_rowids, 0, k * sizeof(i64));

  tmp_topk_distances = sqlite3_malloc(k * sizeof(f32));
  if (!tmp_topk_distances) {
    rc = SQLITE_NOMEM;
    goto cleanup;
  }
  memset(tmp_topk_distances, 0, k * sizeof(f32));

  i64 k_used = 0;
  i64 baseVectorsSize = p->chunk_size * vector_column_byte_size(*vector_column);
  baseVectors = sqlite3_malloc(baseVectorsSize);
  if (!baseVectors) {
    rc = SQLITE_NOMEM;
    goto cleanup;
  }

  chunk_distances = sqlite3_malloc(p->chunk_size * sizeof(f32));
  if (!chunk_distances) {
    rc = SQLITE_NOMEM;
    goto cleanup;
  }

  b = bitmap_new(p->chunk_size);
  if (!b) {
    rc = SQLITE_NOMEM;
    goto cleanup;
  }

  bTaken = bitmap_new(p->chunk_size);
  if (!bTaken) {
    rc = SQLITE_NOMEM;
    goto cleanup;
  }

  chunk_topk_idxs = sqlite3_malloc(k * sizeof(i32));
  if (!chunk_topk_idxs) {
    rc = SQLITE_NOMEM;
    goto cleanup;
  }

  bmRowids = arrayRowidsIn ? bitmap_new(p->chunk_size) : NULL;
  if (arrayRowidsIn && !bmRowids) {
    rc = SQLITE_NOMEM;
    goto cleanup;
  }

  while (true) {
    rc = sqlite3_step(stmtChunks);
    if (rc == SQLITE_DONE) {
      break;
    }
    if (rc != SQLITE_ROW) {
      vtab_set_error(&p->base, "chunks iter error");
      rc = SQLITE_ERROR;
      goto cleanup;
    }
    memset(chunk_distances, 0, p->chunk_size * sizeof(f32));
    memset(chunk_topk_idxs, 0, k * sizeof(i32));
    bitmap_clear(b, p->chunk_size);

    i64 chunk_id = sqlite3_column_int64(stmtChunks, 0);
    unsigned char *chunkValidity =
        (unsigned char *)sqlite3_column_blob(stmtChunks, 1);
    i64 validitySize = sqlite3_column_bytes(stmtChunks, 1);
    if (validitySize != p->chunk_size / CHAR_BIT) {
      // IMP: V05271_22109
      vtab_set_error(
          &p->base,
          "chunk validity size doesn't match - expected %lld, found %lld",
          p->chunk_size / CHAR_BIT, validitySize);
      rc = SQLITE_ERROR;
      goto cleanup;
    }

    i64 *chunkRowids = (i64 *)sqlite3_column_blob(stmtChunks, 2);
    i64 rowidsSize = sqlite3_column_bytes(stmtChunks, 2);
    if (rowidsSize != p->chunk_size * sizeof(i64)) {
      // IMP: V02796_19635
      vtab_set_error(&p->base, "rowids size doesn't match");
      vtab_set_error(
          &p->base,
          "chunk rowids size doesn't match - expected %lld, found %lld",
          p->chunk_size * sizeof(i64), rowidsSize);
      rc = SQLITE_ERROR;
      goto cleanup;
    }

    // open the vector chunk blob for the current chunk
    rc = sqlite3_blob_open(p->db, p->schemaName,
                           p->shadowVectorChunksNames[vectorColumnIdx],
                           "vectors", chunk_id, 0, &blobVectors);
    if (rc != SQLITE_OK) {
      vtab_set_error(&p->base, "could not open vectors blob for chunk %lld",
                     chunk_id);
      rc = SQLITE_ERROR;
      goto cleanup;
    }

    i64 currentBaseVectorsSize = sqlite3_blob_bytes(blobVectors);
    i64 expectedBaseVectorsSize =
        p->chunk_size * vector_column_byte_size(*vector_column);
    if (currentBaseVectorsSize != expectedBaseVectorsSize) {
      // IMP: V16465_00535
      vtab_set_error(
          &p->base,
          "vectors blob size doesn't match - expected %lld, found %lld",
          expectedBaseVectorsSize, currentBaseVectorsSize);
      rc = SQLITE_ERROR;
      goto cleanup;
    }
    rc = sqlite3_blob_read(blobVectors, baseVectors, currentBaseVectorsSize, 0);

    if (rc != SQLITE_OK) {
      vtab_set_error(&p->base, "vectors blob read error for %lld", chunk_id);
      rc = SQLITE_ERROR;
      goto cleanup;
    }

    bitmap_copy(b, chunkValidity, p->chunk_size);
    if (arrayRowidsIn) {
      bitmap_clear(bmRowids, p->chunk_size);

      for (int i = 0; i < p->chunk_size; i++) {
        if (!bitmap_get(chunkValidity, i)) {
          continue;
        }
        i64 rowid = chunkRowids[i];
        void *in = bsearch(&rowid, arrayRowidsIn->z, arrayRowidsIn->length,
                           sizeof(i64), _cmp);
        bitmap_set(bmRowids, i, in ? 1 : 0);
      }
      bitmap_and_inplace(b, bmRowids, p->chunk_size);
    }

    for (int i = 0; i < p->chunk_size; i++) {
      if (!bitmap_get(b, i)) {
        continue;
      };

      f32 result;
      switch (vector_column->element_type) {
      case SQLITE_VEC_ELEMENT_TYPE_FLOAT32: {
        const f32 *base_i =
            ((f32 *)baseVectors) + (i * vector_column->dimensions);
        switch (vector_column->distance_metric) {
        case VEC0_DISTANCE_METRIC_L2: {
          result = distance_l2_sqr_float(base_i, (f32 *)queryVector,
                                         &vector_column->dimensions);
          break;
        }
        case VEC0_DISTANCE_METRIC_L1: {
          result = distance_l1_f32(base_i, (f32 *)queryVector,
                                   &vector_column->dimensions);
          break;
        }
        case VEC0_DISTANCE_METRIC_COSINE: {
          result = distance_cosine_float(base_i, (f32 *)queryVector,
                                         &vector_column->dimensions);
          break;
        }
        }
        break;
      }
      case SQLITE_VEC_ELEMENT_TYPE_INT8: {
        const i8 *base_i =
            ((i8 *)baseVectors) + (i * vector_column->dimensions);
        switch (vector_column->distance_metric) {
        case VEC0_DISTANCE_METRIC_L2: {
          result = distance_l2_sqr_int8(base_i, (i8 *)queryVector,
                                        &vector_column->dimensions);
          break;
        }
        case VEC0_DISTANCE_METRIC_L1: {
          result = distance_l1_int8(base_i, (i8 *)queryVector,
                                    &vector_column->dimensions);
          break;
        }
        case VEC0_DISTANCE_METRIC_COSINE: {
          result = distance_cosine_int8(base_i, (i8 *)queryVector,
                                        &vector_column->dimensions);
          break;
        }
        }

        break;
      }
      case SQLITE_VEC_ELEMENT_TYPE_BIT: {
        const u8 *base_i =
            ((u8 *)baseVectors) + (i * (vector_column->dimensions / CHAR_BIT));
        result = distance_hamming(base_i, (u8 *)queryVector,
                                  &vector_column->dimensions);
        break;
      }
      }

      chunk_distances[i] = result;
    }

    int used1;
    min_idx(chunk_distances, p->chunk_size, b, chunk_topk_idxs,
            min(k, p->chunk_size), bTaken, &used1);

    i64 used;
    merge_sorted_lists(topk_distances, topk_rowids, k_used, chunk_distances,
                       chunkRowids, chunk_topk_idxs,
                       min(min(k, p->chunk_size), used1), tmp_topk_distances,
                       tmp_topk_rowids, k, &used);

    for (int i = 0; i < used; i++) {
      topk_rowids[i] = tmp_topk_rowids[i];
      topk_distances[i] = tmp_topk_distances[i];
    }
    k_used = used;
    // blobVectors is always opened with read-only permissions, so this never
    // fails.
    sqlite3_blob_close(blobVectors);
    blobVectors = NULL;
  }

  *out_topk_rowids = topk_rowids;
  *out_topk_distances = topk_distances;
  *out_used = k_used;
  rc = SQLITE_OK;

cleanup:
  if (rc != SQLITE_OK) {
    sqlite3_free(topk_rowids);
    sqlite3_free(topk_distances);
  }
  sqlite3_free(chunk_topk_idxs);
  sqlite3_free(tmp_topk_rowids);
  sqlite3_free(tmp_topk_distances);
  sqlite3_free(b);
  sqlite3_free(bTaken);
  sqlite3_free(bmRowids);
  sqlite3_free(baseVectors);
  sqlite3_free(chunk_distances);
  // blobVectors is always opened with read-only permissions, so this never
  // fails.
  sqlite3_blob_close(blobVectors);
  return rc;
}

int vec0Filter_knn(vec0_cursor *pCur, vec0_vtab *p, int idxNum,
                   const char *idxStr, int argc, sqlite3_value **argv) {
  assert(argc == (strlen(idxStr)-1) / 4);
  int rc;
  struct vec0_query_knn_data *knn_data;

  int vectorColumnIdx = idxNum;
  struct VectorColumnDefinition *vector_column =
      &p->vector_columns[vectorColumnIdx];

  struct Array *arrayRowidsIn = NULL;
  sqlite3_stmt *stmtChunks = NULL;
  void *queryVector;
  size_t dimensions;
  enum VectorElementType elementType;
  vector_cleanup queryVectorCleanup = vector_cleanup_noop;
  char *pzError;
  knn_data = sqlite3_malloc(sizeof(*knn_data));
  if (!knn_data) {
    return SQLITE_NOMEM;
  }
  memset(knn_data, 0, sizeof(*knn_data));

  int query_idx =-1;
  int k_idx = -1;
  int rowid_in_idx = -1;
  for(int i = 0; i < argc; i++) {
    if(idxStr[1 + (i*4)] == VEC0_IDXSTR_KIND_KNN_MATCH) {
      query_idx = i;
    }
    if(idxStr[1 + (i*4)] == VEC0_IDXSTR_KIND_KNN_K) {
      k_idx = i;
    }
    if(idxStr[1 + (i*4)] == VEC0_IDXSTR_KIND_KNN_ROWID_IN) {
      rowid_in_idx = i;
    }
  }
  assert(query_idx >= 0);
  assert(k_idx >= 0);

  // make sure the query vector matches the vector column (type dimensions etc.)
  rc = vector_from_value(argv[query_idx], &queryVector, &dimensions, &elementType,
                         &queryVectorCleanup, &pzError);

  if (rc != SQLITE_OK) {
    vtab_set_error(&p->base,
                   "Query vector on the \"%.*s\" column is invalid: %z",
                   vector_column->name_length, vector_column->name, pzError);
    rc = SQLITE_ERROR;
    goto cleanup;
  }
  if (elementType != vector_column->element_type) {
    vtab_set_error(
        &p->base,
        "Query vector for the \"%.*s\" column is expected to be of type "
        "%s, but a %s vector was provided.",
        vector_column->name_length, vector_column->name,
        vector_subtype_name(vector_column->element_type),
        vector_subtype_name(elementType));
    rc = SQLITE_ERROR;
    goto cleanup;
  }
  if (dimensions != vector_column->dimensions) {
    vtab_set_error(
        &p->base,
        "Dimension mismatch for query vector for the \"%.*s\" column. "
        "Expected %d dimensions but received %d.",
        vector_column->name_length, vector_column->name,
        vector_column->dimensions, dimensions);
    rc = SQLITE_ERROR;
    goto cleanup;
  }

  i64 k = sqlite3_value_int64(argv[k_idx]);
  if (k < 0) {
    vtab_set_error(
        &p->base, "k value in knn queries must be greater than or equal to 0.");
    rc = SQLITE_ERROR;
    goto cleanup;
  }
#define SQLITE_VEC_VEC0_K_MAX 4096
  if (k > SQLITE_VEC_VEC0_K_MAX) {
    vtab_set_error(
        &p->base,
        "k value in knn query too large, provided %lld and the limit is %lld",
        k, SQLITE_VEC_VEC0_K_MAX);
    rc = SQLITE_ERROR;
    goto cleanup;
  }

  if (k == 0) {
    knn_data->k = 0;
    pCur->knn_data = knn_data;
    pCur->query_plan = VEC0_QUERY_PLAN_KNN;
    rc = SQLITE_OK;
    goto cleanup;
  }

// handle when a `rowid in (...)` operation was provided
// Array of all the rowids that appear in any `rowid in (...)` constraint.
// NULL if none were provided, which means a "full" scan.
#if COMPILER_SUPPORTS_VTAB_IN
  if (rowid_in_idx >= 0) {
    sqlite3_value *item;
    int rc;
    arrayRowidsIn = sqlite3_malloc(sizeof(*arrayRowidsIn));
    if (!arrayRowidsIn) {
      rc = SQLITE_NOMEM;
      goto cleanup;
    }
    memset(arrayRowidsIn, 0, sizeof(*arrayRowidsIn));

    rc = array_init(arrayRowidsIn, sizeof(i64), 32);
    if (rc != SQLITE_OK) {
      goto cleanup;
    }
    for (rc = sqlite3_vtab_in_first(argv[rowid_in_idx], &item); rc == SQLITE_OK && item;
         rc = sqlite3_vtab_in_next(argv[rowid_in_idx], &item)) {
      i64 rowid;
      if (p->pkIsText) {
        rc = vec0_rowid_from_id(p, item, &rowid);
        if (rc != SQLITE_OK) {
          goto cleanup;
        }
      } else {
        rowid = sqlite3_value_int64(item);
      }
      rc = array_append(arrayRowidsIn, &rowid);
      if (rc != SQLITE_OK) {
        goto cleanup;
      }
    }
    if (rc != SQLITE_DONE) {
      vtab_set_error(&p->base, "error processing rowid in (...) array");
      goto cleanup;
    }
    qsort(arrayRowidsIn->z, arrayRowidsIn->length, arrayRowidsIn->element_size,
          _cmp);
  }
#endif

  rc = vec0_chunks_iter(p, idxStr, argc, argv, &stmtChunks);
  if (rc != SQLITE_OK) {
    // IMP: V06942_23781
    vtab_set_error(&p->base, "Error preparing stmtChunk: %s",
                   sqlite3_errmsg(p->db));
    goto cleanup;
  }

  i64 *topk_rowids = NULL;
  f32 *topk_distances = NULL;
  i64 k_used = 0;
  rc = vec0Filter_knn_chunks_iter(p, stmtChunks, vector_column, vectorColumnIdx,
                                  arrayRowidsIn, queryVector, k, &topk_rowids,
                                  &topk_distances, &k_used);
  if (rc != SQLITE_OK) {
    goto cleanup;
  }

  knn_data->current_idx = 0;
  knn_data->k = k;
  knn_data->rowids = topk_rowids;
  knn_data->distances = topk_distances;
  knn_data->k_used = k_used;

  pCur->knn_data = knn_data;
  pCur->query_plan = VEC0_QUERY_PLAN_KNN;
  rc = SQLITE_OK;

cleanup:
  sqlite3_finalize(stmtChunks);
  array_cleanup(arrayRowidsIn);
  sqlite3_free(arrayRowidsIn);
  queryVectorCleanup(queryVector);

  return rc;
}

int vec0Filter_fullscan(vec0_vtab *p, vec0_cursor *pCur) {
  int rc;
  char *zSql;
  struct vec0_query_fullscan_data *fullscan_data;

  fullscan_data = sqlite3_malloc(sizeof(*fullscan_data));
  if (!fullscan_data) {
    return SQLITE_NOMEM;
  }
  memset(fullscan_data, 0, sizeof(*fullscan_data));

  zSql = sqlite3_mprintf(" SELECT rowid "
                         " FROM " VEC0_SHADOW_ROWIDS_NAME
                         " ORDER by chunk_id, chunk_offset ",
                         p->schemaName, p->tableName);
  if (!zSql) {
    rc = SQLITE_NOMEM;
    goto error;
  }
  rc = sqlite3_prepare_v2(p->db, zSql, -1, &fullscan_data->rowids_stmt, NULL);
  sqlite3_free(zSql);
  if (rc != SQLITE_OK) {
    // IMP: V09901_26739
    vtab_set_error(&p->base, "Error preparing rowid scan: %s",
                   sqlite3_errmsg(p->db));
    goto error;
  }

  rc = sqlite3_step(fullscan_data->rowids_stmt);

  // DONE when there's no rowids, ROW when there are, both "success"
  if (!(rc == SQLITE_ROW || rc == SQLITE_DONE)) {
    goto error;
  }

  fullscan_data->done = rc == SQLITE_DONE;
  pCur->query_plan = VEC0_QUERY_PLAN_FULLSCAN;
  pCur->fullscan_data = fullscan_data;
  return SQLITE_OK;

error:
  vec0_query_fullscan_data_clear(fullscan_data);
  sqlite3_free(fullscan_data);
  return rc;
}

int vec0Filter_point(vec0_cursor *pCur, vec0_vtab *p, int argc,
                     sqlite3_value **argv) {
  int rc;
  assert(argc == 1);
  i64 rowid;
  struct vec0_query_point_data *point_data = NULL;

  point_data = sqlite3_malloc(sizeof(*point_data));
  if (!point_data) {
    rc = SQLITE_NOMEM;
    goto error;
  }
  memset(point_data, 0, sizeof(*point_data));

  if (p->pkIsText) {
    rc = vec0_rowid_from_id(p, argv[0], &rowid);
    if (rc == SQLITE_EMPTY) {
      goto eof;
    }
    if (rc != SQLITE_OK) {
      goto error;
    }
  } else {
    rowid = sqlite3_value_int64(argv[0]);
  }

  for (int i = 0; i < p->numVectorColumns; i++) {
    rc = vec0_get_vector_data(p, rowid, i, &point_data->vectors[i], NULL);
    if (rc == SQLITE_EMPTY) {
      goto eof;
    }
    if (rc != SQLITE_OK) {
      goto error;
    }
  }

  point_data->rowid = rowid;
  point_data->done = 0;
  pCur->point_data = point_data;
  pCur->query_plan = VEC0_QUERY_PLAN_POINT;
  return SQLITE_OK;

eof:
  point_data->rowid = rowid;
  point_data->done = 1;
  pCur->point_data = point_data;
  pCur->query_plan = VEC0_QUERY_PLAN_POINT;
  return SQLITE_OK;

error:
  vec0_query_point_data_clear(point_data);
  sqlite3_free(point_data);
  return rc;
}

static int vec0Filter(sqlite3_vtab_cursor *pVtabCursor, int idxNum,
                      const char *idxStr, int argc, sqlite3_value **argv) {
  vec0_vtab *p = (vec0_vtab *)pVtabCursor->pVtab;
  vec0_cursor *pCur = (vec0_cursor *)pVtabCursor;
  vec0_cursor_clear(pCur);

  int idxStrLength = strlen(idxStr);
  if(idxStrLength <= 0) {
    return SQLITE_ERROR;
  }
  if((idxStrLength-1) % 4 != 0) {
    return SQLITE_ERROR;
  }
  int numValueEntries = (idxStrLength-1) / 4;
  if(numValueEntries != argc) {
    return SQLITE_ERROR;
  }

  char query_plan = idxStr[0];
  switch(query_plan) {
    case VEC0_QUERY_PLAN_FULLSCAN:
      return vec0Filter_fullscan(p, pCur);
    case VEC0_QUERY_PLAN_KNN:
      return vec0Filter_knn(pCur, p, idxNum, idxStr, argc, argv);
    case VEC0_QUERY_PLAN_POINT:
      return vec0Filter_point(pCur, p, argc, argv);
    default:
      vtab_set_error(pVtabCursor->pVtab, "unknown idxStr '%s'", idxStr);
      return SQLITE_ERROR;
  }
}

static int vec0Rowid(sqlite3_vtab_cursor *cur, sqlite_int64 *pRowid) {
  vec0_cursor *pCur = (vec0_cursor *)cur;
  switch (pCur->query_plan) {
  case VEC0_QUERY_PLAN_FULLSCAN: {
    *pRowid = sqlite3_column_int64(pCur->fullscan_data->rowids_stmt, 0);
    return SQLITE_OK;
  }
  case VEC0_QUERY_PLAN_POINT: {
    *pRowid = pCur->point_data->rowid;
    return SQLITE_OK;
  }
  case VEC0_QUERY_PLAN_KNN: {
    vtab_set_error(cur->pVtab,
                   "Internal sqlite-vec error: expected point query plan in "
                   "vec0Rowid, found %d",
                   pCur->query_plan);
    return SQLITE_ERROR;
  }
  }
  return SQLITE_ERROR;
}

static int vec0Next(sqlite3_vtab_cursor *cur) {
  vec0_cursor *pCur = (vec0_cursor *)cur;
  switch (pCur->query_plan) {
  case VEC0_QUERY_PLAN_FULLSCAN: {
    if (!pCur->fullscan_data) {
      return SQLITE_ERROR;
    }
    int rc = sqlite3_step(pCur->fullscan_data->rowids_stmt);
    if (rc == SQLITE_DONE) {
      pCur->fullscan_data->done = 1;
      return SQLITE_OK;
    }
    if (rc == SQLITE_ROW) {
      return SQLITE_OK;
    }
    return SQLITE_ERROR;
  }
  case VEC0_QUERY_PLAN_KNN: {
    if (!pCur->knn_data) {
      return SQLITE_ERROR;
    }

    pCur->knn_data->current_idx++;
    return SQLITE_OK;
  }
  case VEC0_QUERY_PLAN_POINT: {
    if (!pCur->point_data) {
      return SQLITE_ERROR;
    }
    pCur->point_data->done = 1;
    return SQLITE_OK;
  }
  }
  return SQLITE_ERROR;
}

static int vec0Eof(sqlite3_vtab_cursor *cur) {
  vec0_cursor *pCur = (vec0_cursor *)cur;
  switch (pCur->query_plan) {
  case VEC0_QUERY_PLAN_FULLSCAN: {
    if (!pCur->fullscan_data) {
      return 1;
    }
    return pCur->fullscan_data->done;
  }
  case VEC0_QUERY_PLAN_KNN: {
    if (!pCur->knn_data) {
      return 1;
    }
    // return (pCur->knn_data->current_idx >= pCur->knn_data->k) ||
    // (pCur->knn_data->distances[pCur->knn_data->current_idx] == FLT_MAX);
    return (pCur->knn_data->current_idx >= pCur->knn_data->k_used);
  }
  case VEC0_QUERY_PLAN_POINT: {
    if (!pCur->point_data) {
      return 1;
    }
    return pCur->point_data->done;
  }
  }
  return 1;
}

static int vec0Column_fullscan(vec0_vtab *pVtab, vec0_cursor *pCur,
                               sqlite3_context *context, int i) {
  if (!pCur->fullscan_data) {
    sqlite3_result_error(
        context, "Internal sqlite-vec error: fullscan_data is NULL.", -1);
    return SQLITE_ERROR;
  }
  i64 rowid = sqlite3_column_int64(pCur->fullscan_data->rowids_stmt, 0);
  if (i == VEC0_COLUMN_ID) {
    return vec0_result_id(pVtab, context, rowid);
  }
  else if (vec0_column_idx_is_vector(pVtab, i)) {
    void *v;
    int sz;
    int vector_idx = vec0_column_idx_to_vector_idx(pVtab, i);
    int rc = vec0_get_vector_data(pVtab, rowid, vector_idx, &v, &sz);
    if (rc != SQLITE_OK) {
      return rc;
    }
    sqlite3_result_blob(context, v, sz, sqlite3_free);
    sqlite3_result_subtype(context,
                           pVtab->vector_columns[vector_idx].element_type);

  }
  else if (i == vec0_column_distance_idx(pVtab)) {
    sqlite3_result_null(context);
  }
  else if(vec0_column_idx_is_partition(pVtab, i)) {
    int partition_idx = vec0_column_idx_to_partition_idx(pVtab, i);
    sqlite3_value * v;
    int rc = vec0_get_partition_value_for_rowid(pVtab, rowid, partition_idx, &v);
    if(rc == SQLITE_OK) {
      sqlite3_result_value(context, v);
      sqlite3_value_free(v);
    }else {
      sqlite3_result_error_code(context, rc);
    }
  }
  else if(vec0_column_idx_is_auxiliary(pVtab, i)) {
    int auxiliary_idx = vec0_column_idx_to_auxiliary_idx(pVtab, i);
    sqlite3_value * v;
    int rc = vec0_get_auxiliary_value_for_rowid(pVtab, rowid, auxiliary_idx, &v);
    if(rc == SQLITE_OK) {
      sqlite3_result_value(context, v);
      sqlite3_value_free(v);
    }else {
      sqlite3_result_error_code(context, rc);
    }
  }
  return SQLITE_OK;
}

static int vec0Column_point(vec0_vtab *pVtab, vec0_cursor *pCur,
                            sqlite3_context *context, int i) {
  if (!pCur->point_data) {
    sqlite3_result_error(context,
                         "Internal sqlite-vec error: point_data is NULL.", -1);
    return SQLITE_ERROR;
  }
  if (i == VEC0_COLUMN_ID) {
    return vec0_result_id(pVtab, context, pCur->point_data->rowid);
  }
  else if (i == vec0_column_distance_idx(pVtab)) {
    sqlite3_result_null(context);
    return SQLITE_OK;
  }
  else if (vec0_column_idx_is_vector(pVtab, i)) {
    if (sqlite3_vtab_nochange(context)) {
      sqlite3_result_null(context);
      return SQLITE_OK;
    }
    int vector_idx = vec0_column_idx_to_vector_idx(pVtab, i);
    sqlite3_result_blob(
        context, pCur->point_data->vectors[vector_idx],
        vector_column_byte_size(pVtab->vector_columns[vector_idx]),
        SQLITE_TRANSIENT);
    sqlite3_result_subtype(context,
                           pVtab->vector_columns[vector_idx].element_type);
    return SQLITE_OK;
  }
  else if(vec0_column_idx_is_partition(pVtab, i)) {
    if(sqlite3_vtab_nochange(context)) {
      return SQLITE_OK;
    }
    int partition_idx = vec0_column_idx_to_partition_idx(pVtab, i);
    i64 rowid = pCur->point_data->rowid;
    sqlite3_value * v;
    int rc = vec0_get_partition_value_for_rowid(pVtab, rowid, partition_idx, &v);
    if(rc == SQLITE_OK) {
      sqlite3_result_value(context, v);
      sqlite3_value_free(v);
    }else {
      sqlite3_result_error_code(context, rc);
    }
  }
  else if(vec0_column_idx_is_auxiliary(pVtab, i)) {
    if(sqlite3_vtab_nochange(context)) {
      return SQLITE_OK;
    }
    i64 rowid = pCur->point_data->rowid;
    int auxiliary_idx = vec0_column_idx_to_auxiliary_idx(pVtab, i);
    sqlite3_value * v;
    int rc = vec0_get_auxiliary_value_for_rowid(pVtab, rowid, auxiliary_idx, &v);
    if(rc == SQLITE_OK) {
      sqlite3_result_value(context, v);
      sqlite3_value_free(v);
    }else {
      sqlite3_result_error_code(context, rc);
    }
  }

  return SQLITE_OK;
}

static int vec0Column_knn(vec0_vtab *pVtab, vec0_cursor *pCur,
                          sqlite3_context *context, int i) {
  if (!pCur->knn_data) {
    sqlite3_result_error(context,
                         "Internal sqlite-vec error: knn_data is NULL.", -1);
    return SQLITE_ERROR;
  }
  if (i == VEC0_COLUMN_ID) {
    i64 rowid = pCur->knn_data->rowids[pCur->knn_data->current_idx];
    return vec0_result_id(pVtab, context, rowid);
  }
  else if (i == vec0_column_distance_idx(pVtab)) {
    sqlite3_result_double(
        context, pCur->knn_data->distances[pCur->knn_data->current_idx]);
    return SQLITE_OK;
  }
  else if (vec0_column_idx_is_vector(pVtab, i)) {
    void *out;
    int sz;
    int vector_idx = vec0_column_idx_to_vector_idx(pVtab, i);
    int rc = vec0_get_vector_data(
        pVtab, pCur->knn_data->rowids[pCur->knn_data->current_idx], vector_idx,
        &out, &sz);
    if (rc != SQLITE_OK) {
      return rc;
    }
    sqlite3_result_blob(context, out, sz, sqlite3_free);
    sqlite3_result_subtype(context,
                           pVtab->vector_columns[vector_idx].element_type);
    return SQLITE_OK;
  }
  else if(vec0_column_idx_is_partition(pVtab, i)) {
    int partition_idx = vec0_column_idx_to_partition_idx(pVtab, i);
    i64 rowid = pCur->knn_data->rowids[pCur->knn_data->current_idx];
    sqlite3_value * v;
    int rc = vec0_get_partition_value_for_rowid(pVtab, rowid, partition_idx, &v);
    if(rc == SQLITE_OK) {
      sqlite3_result_value(context, v);
      sqlite3_value_free(v);
    }else {
      sqlite3_result_error_code(context, rc);
    }
  }
  else if(vec0_column_idx_is_auxiliary(pVtab, i)) {
    int auxiliary_idx = vec0_column_idx_to_auxiliary_idx(pVtab, i);
    i64 rowid = pCur->knn_data->rowids[pCur->knn_data->current_idx];
    sqlite3_value * v;
    int rc = vec0_get_auxiliary_value_for_rowid(pVtab, rowid, auxiliary_idx, &v);
    if(rc == SQLITE_OK) {
      sqlite3_result_value(context, v);
      sqlite3_value_free(v);
    }else {
      sqlite3_result_error_code(context, rc);
    }
  }

  return SQLITE_OK;
}

static int vec0Column(sqlite3_vtab_cursor *cur, sqlite3_context *context,
                      int i) {
  vec0_cursor *pCur = (vec0_cursor *)cur;
  vec0_vtab *pVtab = (vec0_vtab *)cur->pVtab;
  switch (pCur->query_plan) {
  case VEC0_QUERY_PLAN_FULLSCAN: {
    return vec0Column_fullscan(pVtab, pCur, context, i);
  }
  case VEC0_QUERY_PLAN_KNN: {
    return vec0Column_knn(pVtab, pCur, context, i);
  }
  case VEC0_QUERY_PLAN_POINT: {
    return vec0Column_point(pVtab, pCur, context, i);
  }
  }
  return SQLITE_OK;
}

/**
 * @brief Handles the "insert rowid" step of a row insert operation of a vec0
 * table.
 *
 * This function will insert a new row into the _rowids vec0 shadow table.
 *
 * @param p: virtual table
 * @param idValue: Value containing the inserted rowid/id value.
 * @param rowid: Output rowid, will point to the "real" i64 rowid
 * value that was inserted
 * @return int SQLITE_OK on success, error code on failure
 */
int vec0Update_InsertRowidStep(vec0_vtab *p, sqlite3_value *idValue,
                               i64 *rowid) {

  /**
   * An insert into a vec0 table can happen a few different ways:
   *  1) With default INTEGER primary key: With a supplied i64 rowid
   *  2) With default INTEGER primary key: WITHOUT a supplied rowid
   *  3) With TEXT primary key: supplied text rowid
   */

  int rc;

  // Option 3: vtab has a user-defined TEXT primary key, so ensure a text value
  // is provided.
  if (p->pkIsText) {
    if (sqlite3_value_type(idValue) != SQLITE_TEXT) {
      // IMP: V04200_21039
      vtab_set_error(&p->base,
                     "The %s virtual table was declared with a TEXT primary "
                     "key, but a non-TEXT value was provided in an INSERT.",
                     p->tableName);
      return SQLITE_ERROR;
    }

    return vec0_rowids_insert_id(p, idValue, rowid);
  }

  // Option 1: User supplied a i64 rowid
  if (sqlite3_value_type(idValue) == SQLITE_INTEGER) {
    i64 suppliedRowid = sqlite3_value_int64(idValue);
    rc = vec0_rowids_insert_rowid(p, suppliedRowid);
    if (rc == SQLITE_OK) {
      *rowid = suppliedRowid;
    }
    return rc;
  }

  // Option 2: User did not suppled a rowid

  if (sqlite3_value_type(idValue) != SQLITE_NULL) {
    // IMP: V30855_14925
    vtab_set_error(&p->base,
                   "Only integers are allows for primary key values on %s",
                   p->tableName);
    return SQLITE_ERROR;
  }
  // NULL to get next auto-incremented value
  return vec0_rowids_insert_id(p, NULL, rowid);
}

/**
 * @brief Determines the "next available" chunk position for a newly inserted
 * vec0 row.
 *
 * This operation may insert a new "blank" chunk the _chunks table, if there is
 * no more space in previous chunks.
 *
 * @param p: virtual table
 * @param partitionKeyValues: array of partition key column values, to constrain
 * against any partition key columns.
 * @param chunk_rowid: Output rowid of the chunk in the _chunks virtual table
 * that has the avialabiity.
 * @param chunk_offset: Output the index of the available space insert the
 * chunk, based on the index of the first available validity bit.
 * @param pBlobValidity: Output blob of the validity column of the available
 * chunk. Will be opened with read/write permissions.
 * @param pValidity: Output buffer of the original chunk's validity column.
 *    Needs to be cleaned up with sqlite3_free().
 * @return int SQLITE_OK on success, error code on failure
 */
int vec0Update_InsertNextAvailableStep(
    vec0_vtab *p,
    sqlite3_value ** partitionKeyValues,
    i64 *chunk_rowid, i64 *chunk_offset,
    sqlite3_blob **blobChunksValidity,
    const unsigned char **bufferChunksValidity) {

  int rc;
  i64 validitySize;
  *chunk_offset = -1;

  rc = vec0_get_latest_chunk_rowid(p, chunk_rowid, partitionKeyValues);
  if(rc == SQLITE_EMPTY) {
    goto done;
  }
  if (rc != SQLITE_OK) {
    goto cleanup;
  }

  rc = sqlite3_blob_open(p->db, p->schemaName, p->shadowChunksName, "validity",
                         *chunk_rowid, 1, blobChunksValidity);
  if (rc != SQLITE_OK) {
    // IMP: V22053_06123
    vtab_set_error(&p->base,
                   VEC_INTERAL_ERROR
                   "could not open validity blob on %s.%s.%lld",
                   p->schemaName, p->shadowChunksName, *chunk_rowid);
    goto cleanup;
  }

  validitySize = sqlite3_blob_bytes(*blobChunksValidity);
  if (validitySize != p->chunk_size / CHAR_BIT) {
    // IMP: V29362_13432
    vtab_set_error(&p->base,
                   VEC_INTERAL_ERROR
                   "validity blob size mismatch on "
                   "%s.%s.%lld, expected %lld but received %lld.",
                   p->schemaName, p->shadowChunksName, *chunk_rowid,
                   (i64)(p->chunk_size / CHAR_BIT), validitySize);
    rc = SQLITE_ERROR;
    goto cleanup;
  }

  *bufferChunksValidity = sqlite3_malloc(validitySize);
  if (!(*bufferChunksValidity)) {
    vtab_set_error(&p->base, VEC_INTERAL_ERROR
                   "Could not allocate memory for validity bitmap");
    rc = SQLITE_NOMEM;
    goto cleanup;
  }

  rc = sqlite3_blob_read(*blobChunksValidity, (void *)*bufferChunksValidity,
                         validitySize, 0);

  if (rc != SQLITE_OK) {
    vtab_set_error(&p->base,
                   VEC_INTERAL_ERROR
                   "Could not read validity bitmap for %s.%s.%lld",
                   p->schemaName, p->shadowChunksName, *chunk_rowid);
    goto cleanup;
  }

  // find the next available offset, ie first `0` in the bitmap.
  for (int i = 0; i < validitySize; i++) {
    if ((*bufferChunksValidity)[i] == 0b11111111)
      continue;
    for (int j = 0; j < CHAR_BIT; j++) {
      if (((((*bufferChunksValidity)[i] >> j) & 1) == 0)) {
        *chunk_offset = (i * CHAR_BIT) + j;
        goto done;
      }
    }
  }

done:
  // latest chunk was full, so need to create a new one
  if (*chunk_offset == -1) {
    rc = vec0_new_chunk(p, partitionKeyValues, chunk_rowid);
    if (rc != SQLITE_OK) {
      // IMP: V08441_25279
      vtab_set_error(&p->base,
                     VEC_INTERAL_ERROR "Could not insert a new vector chunk");
      rc = SQLITE_ERROR; // otherwise raises a DatabaseError and not operational
                         // error?
      goto cleanup;
    }
    *chunk_offset = 0;

    // blobChunksValidity and pValidity are stale, pointing to the previous
    // (full) chunk. to re-assign them
    rc = sqlite3_blob_close(*blobChunksValidity);
    sqlite3_free((void *)*bufferChunksValidity);
    *blobChunksValidity = NULL;
    *bufferChunksValidity = NULL;
    if (rc != SQLITE_OK) {
      vtab_set_error(&p->base, VEC_INTERAL_ERROR
                     "unknown error, blobChunksValidity could not be closed, "
                     "please file an issue.");
      rc = SQLITE_ERROR;
      goto cleanup;
    }

    rc = sqlite3_blob_open(p->db, p->schemaName, p->shadowChunksName,
                           "validity", *chunk_rowid, 1, blobChunksValidity);
    if (rc != SQLITE_OK) {
      vtab_set_error(
          &p->base,
          VEC_INTERAL_ERROR
          "Could not open validity blob for newly created chunk %s.%s.%lld",
          p->schemaName, p->shadowChunksName, *chunk_rowid);
      goto cleanup;
    }
    validitySize = sqlite3_blob_bytes(*blobChunksValidity);
    if (validitySize != p->chunk_size / CHAR_BIT) {
      vtab_set_error(&p->base,
                     VEC_INTERAL_ERROR
                     "validity blob size mismatch for newly created chunk "
                     "%s.%s.%lld. Exepcted %lld, got %lld",
                     p->schemaName, p->shadowChunksName, *chunk_rowid,
                     p->chunk_size / CHAR_BIT, validitySize);
      goto cleanup;
    }
    *bufferChunksValidity = sqlite3_malloc(validitySize);
    rc = sqlite3_blob_read(*blobChunksValidity, (void *)*bufferChunksValidity,
                           validitySize, 0);
    if (rc != SQLITE_OK) {
      vtab_set_error(&p->base,
                     VEC_INTERAL_ERROR
                     "could not read validity blob newly created chunk "
                     "%s.%s.%lld",
                     p->schemaName, p->shadowChunksName, *chunk_rowid);
      goto cleanup;
    }
  }

  rc = SQLITE_OK;

cleanup:
  return rc;
}

/**
 * @brief Write the vector data into the provided vector blob at the given
 * offset
 *
 * @param blobVectors SQLite BLOB to write to
 * @param chunk_offset the "offset" (ie validity bitmap position) to write the
 * vector to
 * @param bVector pointer to the vector containing data
 * @param dimensions how many dimensions the vector has
 * @param element_type the vector type
 * @return result of sqlite3_blob_write, SQLITE_OK on success, otherwise failure
 */
static int
vec0_write_vector_to_vector_blob(sqlite3_blob *blobVectors, i64 chunk_offset,
                                 const void *bVector, size_t dimensions,
                                 enum VectorElementType element_type) {
  int n;
  int offset;

  switch (element_type) {
  case SQLITE_VEC_ELEMENT_TYPE_FLOAT32:
    n = dimensions * sizeof(f32);
    offset = chunk_offset * dimensions * sizeof(f32);
    break;
  case SQLITE_VEC_ELEMENT_TYPE_INT8:
    n = dimensions * sizeof(i8);
    offset = chunk_offset * dimensions * sizeof(i8);
    break;
  case SQLITE_VEC_ELEMENT_TYPE_BIT:
    n = dimensions / CHAR_BIT;
    offset = chunk_offset * dimensions / CHAR_BIT;
    break;
  }

  return sqlite3_blob_write(blobVectors, bVector, n, offset);
}

/**
 * @brief
 *
 * @param p vec0 virtual table
 * @param chunk_rowid: which chunk to write to
 * @param chunk_offset: the offset inside the chunk to write the vector to.
 * @param rowid: the rowid of the inserting row
 * @param vectorDatas: array of the vector data to insert
 * @param blobValidity: writeable validity blob of the row's assigned chunk.
 * @param validity: snapshot buffer of the valdity column from the row's
 * assigned chunk.
 * @return int SQLITE_OK on success, error code on failure
 */
int vec0Update_InsertWriteFinalStep(vec0_vtab *p, i64 chunk_rowid,
                                    i64 chunk_offset, i64 rowid,
                                    void *vectorDatas[],
                                    sqlite3_blob *blobChunksValidity,
                                    const unsigned char *bufferChunksValidity) {
  int rc, brc;
  sqlite3_blob *blobChunksRowids = NULL;

  // mark the validity bit for this row in the chunk's validity bitmap
  // Get the byte offset of the bitmap
  char unsigned bx = bufferChunksValidity[chunk_offset / CHAR_BIT];
  // set the bit at the chunk_offset position inside that byte
  bx = bx | (1 << (chunk_offset % CHAR_BIT));
  // write that 1 byte
  rc = sqlite3_blob_write(blobChunksValidity, &bx, 1, chunk_offset / CHAR_BIT);
  if (rc != SQLITE_OK) {
    vtab_set_error(&p->base, VEC_INTERAL_ERROR "could not mark validity bit ");
    return rc;
  }

  // Go insert the vector data into the vector chunk shadow tables
  for (int i = 0; i < p->numVectorColumns; i++) {
    sqlite3_blob *blobVectors;
    rc = sqlite3_blob_open(p->db, p->schemaName, p->shadowVectorChunksNames[i],
                           "vectors", chunk_rowid, 1, &blobVectors);
    if (rc != SQLITE_OK) {
      vtab_set_error(&p->base, "Error opening vector blob at %s.%s.%lld",
                     p->schemaName, p->shadowVectorChunksNames[i], chunk_rowid);
      goto cleanup;
    }

    i64 expected =
        p->chunk_size * vector_column_byte_size(p->vector_columns[i]);
    i64 actual = sqlite3_blob_bytes(blobVectors);

    if (actual != expected) {
      // IMP: V16386_00456
      vtab_set_error(
          &p->base,
          VEC_INTERAL_ERROR
          "vector blob size mismatch on %s.%s.%lld. Expected %lld, actual %lld",
          p->schemaName, p->shadowVectorChunksNames[i], chunk_rowid, expected,
          actual);
      rc = SQLITE_ERROR;
      // already error, can ignore result code
      sqlite3_blob_close(blobVectors);
      goto cleanup;
    };

    rc = vec0_write_vector_to_vector_blob(
        blobVectors, chunk_offset, vectorDatas[i],
        p->vector_columns[i].dimensions, p->vector_columns[i].element_type);
    if (rc != SQLITE_OK) {
      vtab_set_error(&p->base,
                     VEC_INTERAL_ERROR
                     "could not write vector blob on %s.%s.%lld",
                     p->schemaName, p->shadowVectorChunksNames[i], chunk_rowid);
      rc = SQLITE_ERROR;
      // already error, can ignore result code
      sqlite3_blob_close(blobVectors);
      goto cleanup;
    }
    rc = sqlite3_blob_close(blobVectors);
    if (rc != SQLITE_OK) {
      vtab_set_error(&p->base,
                     VEC_INTERAL_ERROR
                     "could not close vector blob on %s.%s.%lld",
                     p->schemaName, p->shadowVectorChunksNames[i], chunk_rowid);
      rc = SQLITE_ERROR;
      goto cleanup;
    }
  }

  // write the new rowid to the rowids column of the _chunks table
  rc = sqlite3_blob_open(p->db, p->schemaName, p->shadowChunksName, "rowids",
                         chunk_rowid, 1, &blobChunksRowids);
  if (rc != SQLITE_OK) {
    // IMP: V09221_26060
    vtab_set_error(&p->base,
                   VEC_INTERAL_ERROR "could not open rowids blob on %s.%s.%lld",
                   p->schemaName, p->shadowChunksName, chunk_rowid);
    goto cleanup;
  }
  i64 expected = p->chunk_size * sizeof(i64);
  i64 actual = sqlite3_blob_bytes(blobChunksRowids);
  if (expected != actual) {
    // IMP: V12779_29618
    vtab_set_error(
        &p->base,
        VEC_INTERAL_ERROR
        "rowids blob size mismatch on %s.%s.%lld. Expected %lld, actual %lld",
        p->schemaName, p->shadowChunksName, chunk_rowid, expected, actual);
    rc = SQLITE_ERROR;
    goto cleanup;
  }
  rc = sqlite3_blob_write(blobChunksRowids, &rowid, sizeof(i64),
                          chunk_offset * sizeof(i64));
  if (rc != SQLITE_OK) {
    vtab_set_error(
        &p->base, VEC_INTERAL_ERROR "could not write rowids blob on %s.%s.%lld",
        p->schemaName, p->shadowChunksName, chunk_rowid);
    rc = SQLITE_ERROR;
    goto cleanup;
  }

  // Now with all the vectors inserted, go back and update the _rowids table
  // with the new chunk_rowid/chunk_offset values
  rc = vec0_rowids_update_position(p, rowid, chunk_rowid, chunk_offset);

cleanup:
  brc = sqlite3_blob_close(blobChunksRowids);
  if ((rc == SQLITE_OK) && (brc != SQLITE_OK)) {
    vtab_set_error(
        &p->base, VEC_INTERAL_ERROR "could not close rowids blob on %s.%s.%lld",
        p->schemaName, p->shadowChunksName, chunk_rowid);
    return brc;
  }
  return rc;
}

/**
 * @brief Handles INSERT INTO operations on a vec0 table.
 *
 * @return int SQLITE_OK on success, otherwise error code on failure
 */
int vec0Update_Insert(sqlite3_vtab *pVTab, int argc, sqlite3_value **argv,
                      sqlite_int64 *pRowid) {
  UNUSED_PARAMETER(argc);
  vec0_vtab *p = (vec0_vtab *)pVTab;
  int rc;
  // Rowid for the inserted row, deterimined by the inserted ID + _rowids shadow
  // table
  i64 rowid;

  // Array to hold the vector data of the inserted row. Individual elements will
  // have a lifetime bound to the argv[..] values.
  void *vectorDatas[VEC0_MAX_VECTOR_COLUMNS];
  // Array to hold cleanup functions for vectorDatas[]
  vector_cleanup cleanups[VEC0_MAX_VECTOR_COLUMNS];

  sqlite3_value * partitionKeyValues[VEC0_MAX_PARTITION_COLUMNS];

  // Rowid of the chunk in the _chunks shadow table that the row will be a part
  // of.
  i64 chunk_rowid;
  // offset within the chunk where the rowid belongs
  i64 chunk_offset;

  // a write-able blob of the validity column for the given chunk. Used to mark
  // validity bit
  sqlite3_blob *blobChunksValidity = NULL;
  // buffer for the valididty column for the given chunk. Maybe not needed here?
  const unsigned char *bufferChunksValidity = NULL;
  int numReadVectors = 0;

  // Read all provided partition key values into partitionKeyValues
  for (int i = 0; i < vec0_num_defined_user_columns(p); i++) {
    if(p->user_column_kinds[i] != SQLITE_VEC0_USER_COLUMN_KIND_PARTITION) {
      continue;
    }
    int partition_key_idx = p->user_column_idxs[i];
    partitionKeyValues[partition_key_idx] = argv[2+VEC0_COLUMN_USERN_START + i];

    int new_value_type = sqlite3_value_type(partitionKeyValues[partition_key_idx]);
    if((new_value_type != SQLITE_NULL) && (new_value_type != p->paritition_columns[partition_key_idx].type)) {
      // IMP: V11454_28292
      vtab_set_error(
        pVTab,
        "Parition key type mismatch: The partition key column %.*s has type %s, but %s was provided.",
        p->paritition_columns[partition_key_idx].name_length,
        p->paritition_columns[partition_key_idx].name,
        type_name(p->paritition_columns[partition_key_idx].type),
        type_name(new_value_type)
      );
      rc = SQLITE_ERROR;
      goto cleanup;
    }
  }

  if(p->numAuxiliaryColumns > 0) {
    sqlite3_stmt *stmt;
    sqlite3_str * s = sqlite3_str_new(NULL);
    sqlite3_str_appendf(s, "INSERT INTO " VEC0_SHADOW_AUXILIARY_NAME "(", p->schemaName, p->tableName);
    for(int i = 0; i < p->numAuxiliaryColumns; i++) {
      if(i!=0) {
        sqlite3_str_appendchar(s, 1, ',');
      }
      sqlite3_str_appendf(s, "value%02d", i);
    }
    sqlite3_str_appendall(s, ") VALUES (");
    for(int i = 0; i < p->numAuxiliaryColumns; i++) {
      if(i!=0) {
        sqlite3_str_appendchar(s, 1, ',');
      }
      sqlite3_str_appendchar(s, 1, '?');
    }
    sqlite3_str_appendall(s, ")");
    char * zSql = sqlite3_str_finish(s);
    // TODO double check error handling ehre
    if(!zSql) {
      rc = SQLITE_NOMEM;
      goto cleanup;
    }
    rc = sqlite3_prepare_v2(p->db, zSql, -1, &stmt, NULL);
    if(rc != SQLITE_OK) {
      goto cleanup;
    }

    for (int i = 0; i < vec0_num_defined_user_columns(p); i++) {
      if(p->user_column_kinds[i] != SQLITE_VEC0_USER_COLUMN_KIND_AUXILIARY) {
        continue;
      }
      int auxiliary_key_idx = p->user_column_idxs[i];
      sqlite3_value * v = argv[2+VEC0_COLUMN_USERN_START + i];
      sqlite3_bind_value(stmt, 1 + auxiliary_key_idx, v);
    }

    rc = sqlite3_step(stmt);
    if(rc != SQLITE_DONE) {
      sqlite3_finalize(stmt);
      rc = SQLITE_ERROR;
      goto cleanup;
    }
    sqlite3_finalize(stmt);
  }

  // read all the inserted vectors  into vectorDatas, validate their lengths.
  for (int i = 0; i < vec0_num_defined_user_columns(p); i++) {
    if(p->user_column_kinds[i] != SQLITE_VEC0_USER_COLUMN_KIND_VECTOR) {
      continue;
    }
    int vector_column_idx = p->user_column_idxs[i];
    sqlite3_value *valueVector = argv[2 + VEC0_COLUMN_USERN_START + i];
    size_t dimensions;

    char *pzError;
    enum VectorElementType elementType;
    rc = vector_from_value(valueVector, &vectorDatas[vector_column_idx], &dimensions,
                           &elementType, &cleanups[vector_column_idx], &pzError);
    if (rc != SQLITE_OK) {
      // IMP: V06519_23358
      vtab_set_error(
          pVTab, "Inserted vector for the \"%.*s\" column is invalid: %z",
          p->vector_columns[vector_column_idx].name_length, p->vector_columns[vector_column_idx].name, pzError);
      rc = SQLITE_ERROR;
      goto cleanup;
    }

    numReadVectors++;
    if (elementType != p->vector_columns[vector_column_idx].element_type) {
      // IMP: V08221_25059
      vtab_set_error(
          pVTab,
          "Inserted vector for the \"%.*s\" column is expected to be of type "
          "%s, but a %s vector was provided.",
          p->vector_columns[i].name_length, p->vector_columns[i].name,
          vector_subtype_name(p->vector_columns[i].element_type),
          vector_subtype_name(elementType));
      rc = SQLITE_ERROR;
      goto cleanup;
    }

    if (dimensions != p->vector_columns[vector_column_idx].dimensions) {
      // IMP: V01145_17984
      vtab_set_error(
          pVTab,
          "Dimension mismatch for inserted vector for the \"%.*s\" column. "
          "Expected %d dimensions but received %d.",
          p->vector_columns[vector_column_idx].name_length, p->vector_columns[vector_column_idx].name,
          p->vector_columns[vector_column_idx].dimensions, dimensions);
      rc = SQLITE_ERROR;
      goto cleanup;
    }
  }

  // Cannot insert a value in the hidden "distance" column
  if (sqlite3_value_type(argv[2 + vec0_column_distance_idx(p)]) !=
      SQLITE_NULL) {
    // IMP: V24228_08298
    vtab_set_error(pVTab,
                   "A value was provided for the hidden \"distance\" column.");
    rc = SQLITE_ERROR;
    goto cleanup;
  }
  // Cannot insert a value in the hidden "k" column
  if (sqlite3_value_type(argv[2 + vec0_column_k_idx(p)]) != SQLITE_NULL) {
    // IMP: V11875_28713
    vtab_set_error(pVTab, "A value was provided for the hidden \"k\" column.");
    rc = SQLITE_ERROR;
    goto cleanup;
  }

  // Step #1: Insert/get a rowid for this row, from the _rowids table.
  rc = vec0Update_InsertRowidStep(p, argv[2 + VEC0_COLUMN_ID], &rowid);
  if (rc != SQLITE_OK) {
    goto cleanup;
  }

  // Step #2: Find the next "available" position in the _chunks table for this
  // row.
  rc = vec0Update_InsertNextAvailableStep(p, partitionKeyValues,
  &chunk_rowid, &chunk_offset,
                                          &blobChunksValidity,
                                          &bufferChunksValidity);
  if (rc != SQLITE_OK) {
    goto cleanup;
  }

  // Step #3: With the next available chunk position, write out all the vectors
  //          to their specified location.
  rc = vec0Update_InsertWriteFinalStep(p, chunk_rowid, chunk_offset, rowid,
                                       vectorDatas, blobChunksValidity,
                                       bufferChunksValidity);
  if (rc != SQLITE_OK) {
    goto cleanup;
  }

  *pRowid = rowid;
  rc = SQLITE_OK;

cleanup:
  for (int i = 0; i < numReadVectors; i++) {
    cleanups[i](vectorDatas[i]);
  }
  sqlite3_free((void *)bufferChunksValidity);
  int brc = sqlite3_blob_close(blobChunksValidity);
  if ((rc == SQLITE_OK) && (brc != SQLITE_OK)) {
    vtab_set_error(&p->base,
                   VEC_INTERAL_ERROR "unknown error, blobChunksValidity could "
                                     "not be closed, please file an issue");
    return brc;
  }
  return rc;
}

int vec0Update_Delete_ClearValidity(vec0_vtab *p, i64 chunk_id,
                                    u64 chunk_offset) {
  int rc, brc;
  sqlite3_blob *blobChunksValidity = NULL;
  char unsigned bx;
  int validityOffset = chunk_offset / CHAR_BIT;

  // 2. ensure chunks.validity bit is 1, then set to 0
  rc = sqlite3_blob_open(p->db, p->schemaName, p->shadowChunksName, "validity",
                         chunk_id, 1, &blobChunksValidity);
  if (rc != SQLITE_OK) {
    // IMP: V26002_10073
    vtab_set_error(&p->base, "could not open validity blob for %s.%s.%lld",
                   p->schemaName, p->shadowChunksName, chunk_id);
    return SQLITE_ERROR;
  }
  // will skip the sqlite3_blob_bytes(blobChunksValidity) check for now,
  // the read below would catch it

  rc = sqlite3_blob_read(blobChunksValidity, &bx, sizeof(bx), validityOffset);
  if (rc != SQLITE_OK) {
    // IMP: V21193_05263
    vtab_set_error(
        &p->base, "could not read validity blob for %s.%s.%lld at %d",
        p->schemaName, p->shadowChunksName, chunk_id, validityOffset);
    goto cleanup;
  }
  if (!(bx >> (chunk_offset % CHAR_BIT))) {
    // IMP: V21193_05263
    rc = SQLITE_ERROR;
    vtab_set_error(
        &p->base,
        "vec0 deletion error: validity bit is not set for %s.%s.%lld at %d",
        p->schemaName, p->shadowChunksName, chunk_id, validityOffset);
    goto cleanup;
  }
  char unsigned mask = ~(1 << (chunk_offset % CHAR_BIT));
  char result = bx & mask;
  rc = sqlite3_blob_write(blobChunksValidity, &result, sizeof(bx),
                          validityOffset);
  if (rc != SQLITE_OK) {
    vtab_set_error(
        &p->base, "could not write to validity blob for %s.%s.%lld at %d",
        p->schemaName, p->shadowChunksName, chunk_id, validityOffset);
    goto cleanup;
  }

cleanup:

  brc = sqlite3_blob_close(blobChunksValidity);
  if (rc != SQLITE_OK)
    return rc;
  if (brc != SQLITE_OK) {
    vtab_set_error(&p->base,
                   "vec0 deletion error: Error commiting validity blob "
                   "transaction on %s.%s.%lld at %d",
                   p->schemaName, p->shadowChunksName, chunk_id,
                   validityOffset);
    return brc;
  }
  return SQLITE_OK;
}

int vec0Update_Delete_DeleteRowids(vec0_vtab *p, i64 rowid) {
  int rc;
  sqlite3_stmt *stmt = NULL;

  char *zSql =
      sqlite3_mprintf("DELETE FROM " VEC0_SHADOW_ROWIDS_NAME " WHERE rowid = ?",
                      p->schemaName, p->tableName);
  if (!zSql) {
    return SQLITE_NOMEM;
  }

  rc = sqlite3_prepare_v2(p->db, zSql, -1, &stmt, NULL);
  sqlite3_free(zSql);
  if (rc != SQLITE_OK) {
    goto cleanup;
  }
  sqlite3_bind_int64(stmt, 1, rowid);
  rc = sqlite3_step(stmt);
  if (rc != SQLITE_DONE) {
    goto cleanup;
  }
  rc = SQLITE_OK;

cleanup:
  sqlite3_finalize(stmt);
  return rc;
}

int vec0Update_Delete(sqlite3_vtab *pVTab, sqlite3_value *idValue) {
  vec0_vtab *p = (vec0_vtab *)pVTab;
  int rc;
  i64 rowid;
  i64 chunk_id;
  i64 chunk_offset;

  if (p->pkIsText) {
    rc = vec0_rowid_from_id(p, idValue, &rowid);
    if (rc != SQLITE_OK) {
      return rc;
    }
  } else {
    rowid = sqlite3_value_int64(idValue);
  }

  // 1. Find chunk position for given rowid
  // 2. Ensure that validity bit for position is 1, then set to 0
  // 3. Zero out rowid in chunks.rowid
  // 4. Zero out vector data in all vector column chunks
  // 5. Delete value in _rowids table

  // 1. get chunk_id and chunk_offset from _rowids
  rc = vec0_get_chunk_position(p, rowid, NULL, &chunk_id, &chunk_offset);
  if (rc != SQLITE_OK) {
    return rc;
  }

  rc = vec0Update_Delete_ClearValidity(p, chunk_id, chunk_offset);
  if (rc != SQLITE_OK) {
    return rc;
  }

  // 3. zero out rowid in chunks.rowids
  // https://github.com/asg017/sqlite-vec/issues/54

  // 4. zero out any data in vector chunks tables
  // https://github.com/asg017/sqlite-vec/issues/54

  // 5. delete from _rowids table
  rc = vec0Update_Delete_DeleteRowids(p, rowid);
  if (rc != SQLITE_OK) {
    return rc;
  }

  // TODO delete any auxiliary rows

  return SQLITE_OK;
}

int vec0Update_UpdateVectorColumn(vec0_vtab *p, i64 chunk_id, i64 chunk_offset,
                                  int i, sqlite3_value *valueVector) {
  int rc;

  sqlite3_blob *blobVectors = NULL;

  char *pzError;
  size_t dimensions;
  enum VectorElementType elementType;
  void *vector;
  vector_cleanup cleanup = vector_cleanup_noop;
  // https://github.com/asg017/sqlite-vec/issues/53
  rc = vector_from_value(valueVector, &vector, &dimensions, &elementType,
                         &cleanup, &pzError);
  if (rc != SQLITE_OK) {
    // IMP: V15203_32042
    vtab_set_error(
        &p->base, "Updated vector for the \"%.*s\" column is invalid: %z",
        p->vector_columns[i].name_length, p->vector_columns[i].name, pzError);
    rc = SQLITE_ERROR;
    goto cleanup;
  }
  if (elementType != p->vector_columns[i].element_type) {
    // IMP: V03643_20481
    vtab_set_error(
        &p->base,
        "Updated vector for the \"%.*s\" column is expected to be of type "
        "%s, but a %s vector was provided.",
        p->vector_columns[i].name_length, p->vector_columns[i].name,
        vector_subtype_name(p->vector_columns[i].element_type),
        vector_subtype_name(elementType));
    rc = SQLITE_ERROR;
    goto cleanup;
  }
  if (dimensions != p->vector_columns[i].dimensions) {
    // IMP: V25739_09810
    vtab_set_error(
        &p->base,
        "Dimension mismatch for new updated vector for the \"%.*s\" column. "
        "Expected %d dimensions but received %d.",
        p->vector_columns[i].name_length, p->vector_columns[i].name,
        p->vector_columns[i].dimensions, dimensions);
    rc = SQLITE_ERROR;
    goto cleanup;
  }

  rc = sqlite3_blob_open(p->db, p->schemaName, p->shadowVectorChunksNames[i],
                         "vectors", chunk_id, 1, &blobVectors);
  if (rc != SQLITE_OK) {
    vtab_set_error(&p->base, "Could not open vectors blob for %s.%s.%lld",
                   p->schemaName, p->shadowVectorChunksNames[i], chunk_id);
    goto cleanup;
  }
  rc = vec0_write_vector_to_vector_blob(blobVectors, chunk_offset, vector,
                                        p->vector_columns[i].dimensions,
                                        p->vector_columns[i].element_type);
  if (rc != SQLITE_OK) {
    vtab_set_error(&p->base, "Could not write to vectors blob for %s.%s.%lld",
                   p->schemaName, p->shadowVectorChunksNames[i], chunk_id);
    goto cleanup;
  }

cleanup:
  cleanup(vector);
  int brc = sqlite3_blob_close(blobVectors);
  if (rc != SQLITE_OK) {
    return rc;
  }
  if (brc != SQLITE_OK) {
    vtab_set_error(
        &p->base,
        "Could not commit blob transaction for vectors blob for %s.%s.%lld",
        p->schemaName, p->shadowVectorChunksNames[i], chunk_id);
    return brc;
  }
  return SQLITE_OK;
}

int vec0Update_Update(sqlite3_vtab *pVTab, int argc, sqlite3_value **argv) {
  UNUSED_PARAMETER(argc);
  vec0_vtab *p = (vec0_vtab *)pVTab;
  int rc;
  i64 chunk_id;
  i64 chunk_offset;

  i64 rowid;
  if (p->pkIsText) {
    const char *a = (const char *)sqlite3_value_text(argv[0]);
    const char *b = (const char *)sqlite3_value_text(argv[1]);
    // IMP: V08886_25725
    if ((sqlite3_value_bytes(argv[0]) != sqlite3_value_bytes(argv[1])) ||
        strncmp(a, b, sqlite3_value_bytes(argv[0])) != 0) {
      vtab_set_error(pVTab,
                     "UPDATEs on vec0 primary key values are not allowed.");
      return SQLITE_ERROR;
    }
    rc = vec0_rowid_from_id(p, argv[0], &rowid);
    if (rc != SQLITE_OK) {
      return rc;
    }
  } else {
    rowid = sqlite3_value_int64(argv[0]);
  }

  // 1) get chunk_id and chunk_offset from _rowids
  rc = vec0_get_chunk_position(p, rowid, NULL, &chunk_id, &chunk_offset);
  if (rc != SQLITE_OK) {
    return rc;
  }

  // 2) update any partition key values
  for (int i = 0; i < vec0_num_defined_user_columns(p); i++) {
    if(p->user_column_kinds[i] != SQLITE_VEC0_USER_COLUMN_KIND_PARTITION) {
      continue;
    }
    int partition_key_idx = p->user_column_idxs[i];
    sqlite3_value * value = argv[2+VEC0_COLUMN_USERN_START + i];
    if(sqlite3_value_nochange(value)) {
      continue;
    }
    vtab_set_error(pVTab, "UPDATE on partition key columns are not supported yet. ");
    return SQLITE_ERROR;
  }

<<<<<<< HEAD
  // TODO handle auxiliary column updates

=======
  // 3) iterate over all new vectors, update the vectors
>>>>>>> f00aa68d
  for (int i = 0; i < vec0_num_defined_user_columns(p); i++) {
    if(p->user_column_kinds[i] != SQLITE_VEC0_USER_COLUMN_KIND_VECTOR) {
      continue;
    }
    int vector_idx = p->user_column_idxs[i];
    sqlite3_value *valueVector = argv[2 + VEC0_COLUMN_USERN_START + i];
    // in vec0Column, we check sqlite3_vtab_nochange() on vector columns.
    // If the vector column isn't being changed, we return NULL;
    // That's not great, that means vector columns can never be NULLABLE
    // (bc we cant distinguish if an updated vector is truly NULL or nochange).
    // Also it means that if someone tries to run `UPDATE v SET X = NULL`,
    // we can't effectively detect and raise an error.
    // A better solution would be to use a custom result_type for "empty",
    // but subtypes don't appear to survive xColumn -> xUpdate, it's always 0.
    // So for now, we'll just use NULL and warn people to not SET X = NULL
    // in the docs.
    if (sqlite3_value_type(valueVector) == SQLITE_NULL) {
      continue;
    }

    rc = vec0Update_UpdateVectorColumn(p, chunk_id, chunk_offset, vector_idx,
                                       valueVector);
    if (rc != SQLITE_OK) {
      return SQLITE_ERROR;
    }
  }

  return SQLITE_OK;
}

static int vec0Update(sqlite3_vtab *pVTab, int argc, sqlite3_value **argv,
                      sqlite_int64 *pRowid) {
  // DELETE operation
  if (argc == 1 && sqlite3_value_type(argv[0]) != SQLITE_NULL) {
    return vec0Update_Delete(pVTab, argv[0]);
  }
  // INSERT operation
  else if (argc > 1 && sqlite3_value_type(argv[0]) == SQLITE_NULL) {
    return vec0Update_Insert(pVTab, argc, argv, pRowid);
  }
  // UPDATE operation
  else if (argc > 1 && sqlite3_value_type(argv[0]) != SQLITE_NULL) {
    return vec0Update_Update(pVTab, argc, argv);
  } else {
    vtab_set_error(pVTab, "Unrecognized xUpdate operation provided for vec0.");
    return SQLITE_ERROR;
  }
}

static int vec0ShadowName(const char *zName) {
  static const char *azName[] = {"rowids", "chunks", "auxiliary", "vector_chunks"};

  for (size_t i = 0; i < sizeof(azName) / sizeof(azName[0]); i++) {
    if (sqlite3_stricmp(zName, azName[i]) == 0)
      return 1;
  }
  return 0;
}

static int vec0Begin(sqlite3_vtab *pVTab) {
  UNUSED_PARAMETER(pVTab);
  return SQLITE_OK;
}
static int vec0Sync(sqlite3_vtab *pVTab) {
  UNUSED_PARAMETER(pVTab);
  vec0_vtab *p = (vec0_vtab *)pVTab;
  if (p->stmtLatestChunk) {
    sqlite3_finalize(p->stmtLatestChunk);
    p->stmtLatestChunk = NULL;
  }
  if (p->stmtRowidsInsertRowid) {
    sqlite3_finalize(p->stmtRowidsInsertRowid);
    p->stmtRowidsInsertRowid = NULL;
  }
  if (p->stmtRowidsInsertId) {
    sqlite3_finalize(p->stmtRowidsInsertId);
    p->stmtRowidsInsertId = NULL;
  }
  if (p->stmtRowidsUpdatePosition) {
    sqlite3_finalize(p->stmtRowidsUpdatePosition);
    p->stmtRowidsUpdatePosition = NULL;
  }
  if (p->stmtRowidsGetChunkPosition) {
    sqlite3_finalize(p->stmtRowidsGetChunkPosition);
    p->stmtRowidsGetChunkPosition = NULL;
  }
  return SQLITE_OK;
}
static int vec0Commit(sqlite3_vtab *pVTab) {
  UNUSED_PARAMETER(pVTab);
  return SQLITE_OK;
}
static int vec0Rollback(sqlite3_vtab *pVTab) {
  UNUSED_PARAMETER(pVTab);
  return SQLITE_OK;
}

static sqlite3_module vec0Module = {
    /* iVersion      */ 3,
    /* xCreate       */ vec0Create,
    /* xConnect      */ vec0Connect,
    /* xBestIndex    */ vec0BestIndex,
    /* xDisconnect   */ vec0Disconnect,
    /* xDestroy      */ vec0Destroy,
    /* xOpen         */ vec0Open,
    /* xClose        */ vec0Close,
    /* xFilter       */ vec0Filter,
    /* xNext         */ vec0Next,
    /* xEof          */ vec0Eof,
    /* xColumn       */ vec0Column,
    /* xRowid        */ vec0Rowid,
    /* xUpdate       */ vec0Update,
    /* xBegin        */ vec0Begin,
    /* xSync         */ vec0Sync,
    /* xCommit       */ vec0Commit,
    /* xRollback     */ vec0Rollback,
    /* xFindFunction */ 0,
    /* xRename       */ 0, // https://github.com/asg017/sqlite-vec/issues/43
    /* xSavepoint    */ 0,
    /* xRelease      */ 0,
    /* xRollbackTo   */ 0,
    /* xShadowName   */ vec0ShadowName,
#if SQLITE_VERSION_NUMBER >= 3044000
    /* xIntegrity    */ 0, // https://github.com/asg017/sqlite-vec/issues/44
#endif
};
#pragma endregion

static char *POINTER_NAME_STATIC_BLOB_DEF = "vec0-static_blob_def";
struct static_blob_definition {
  void *p;
  size_t dimensions;
  size_t nvectors;
  enum VectorElementType element_type;
};
static void vec_static_blob_from_raw(sqlite3_context *context, int argc,
                                     sqlite3_value **argv) {

  assert(argc == 4);
  struct static_blob_definition *p;
  p = sqlite3_malloc(sizeof(*p));
  if (!p) {
    sqlite3_result_error_nomem(context);
    return;
  }
  memset(p, 0, sizeof(*p));
  p->p = (void *)sqlite3_value_int64(argv[0]);
  p->element_type = SQLITE_VEC_ELEMENT_TYPE_FLOAT32;
  p->dimensions = sqlite3_value_int64(argv[2]);
  p->nvectors = sqlite3_value_int64(argv[3]);
  sqlite3_result_pointer(context, p, POINTER_NAME_STATIC_BLOB_DEF,
                         sqlite3_free);
}
#pragma region vec_static_blobs() table function

#define MAX_STATIC_BLOBS 16

typedef struct static_blob static_blob;
struct static_blob {
  char *name;
  void *p;
  size_t dimensions;
  size_t nvectors;
  enum VectorElementType element_type;
};

typedef struct vec_static_blob_data vec_static_blob_data;
struct vec_static_blob_data {
  static_blob static_blobs[MAX_STATIC_BLOBS];
};

typedef struct vec_static_blobs_vtab vec_static_blobs_vtab;
struct vec_static_blobs_vtab {
  sqlite3_vtab base;
  vec_static_blob_data *data;
};

typedef struct vec_static_blobs_cursor vec_static_blobs_cursor;
struct vec_static_blobs_cursor {
  sqlite3_vtab_cursor base;
  sqlite3_int64 iRowid;
};

static int vec_static_blobsConnect(sqlite3 *db, void *pAux, int argc,
                                   const char *const *argv,
                                   sqlite3_vtab **ppVtab, char **pzErr) {
  UNUSED_PARAMETER(argc);
  UNUSED_PARAMETER(argv);
  UNUSED_PARAMETER(pzErr);

  vec_static_blobs_vtab *pNew;
#define VEC_STATIC_BLOBS_NAME 0
#define VEC_STATIC_BLOBS_DATA 1
#define VEC_STATIC_BLOBS_DIMENSIONS 2
#define VEC_STATIC_BLOBS_COUNT 3
  int rc = sqlite3_declare_vtab(
      db, "CREATE TABLE x(name, data, dimensions hidden, count hidden)");
  if (rc == SQLITE_OK) {
    pNew = sqlite3_malloc(sizeof(*pNew));
    *ppVtab = (sqlite3_vtab *)pNew;
    if (pNew == 0)
      return SQLITE_NOMEM;
    memset(pNew, 0, sizeof(*pNew));
    pNew->data = pAux;
  }
  return rc;
}

static int vec_static_blobsDisconnect(sqlite3_vtab *pVtab) {
  vec_static_blobs_vtab *p = (vec_static_blobs_vtab *)pVtab;
  sqlite3_free(p);
  return SQLITE_OK;
}

static int vec_static_blobsUpdate(sqlite3_vtab *pVTab, int argc,
                                  sqlite3_value **argv, sqlite_int64 *pRowid) {
  UNUSED_PARAMETER(pRowid);
  vec_static_blobs_vtab *p = (vec_static_blobs_vtab *)pVTab;
  // DELETE operation
  if (argc == 1 && sqlite3_value_type(argv[0]) != SQLITE_NULL) {
    return SQLITE_ERROR;
  }
  // INSERT operation
  else if (argc > 1 && sqlite3_value_type(argv[0]) == SQLITE_NULL) {
    const char *key =
        (const char *)sqlite3_value_text(argv[2 + VEC_STATIC_BLOBS_NAME]);
    int idx = -1;
    for (int i = 0; i < MAX_STATIC_BLOBS; i++) {
      if (!p->data->static_blobs[i].name) {
        p->data->static_blobs[i].name = sqlite3_mprintf("%s", key);
        idx = i;
        break;
      }
    }
    if (idx < 0)
      abort();
    struct static_blob_definition *def = sqlite3_value_pointer(
        argv[2 + VEC_STATIC_BLOBS_DATA], POINTER_NAME_STATIC_BLOB_DEF);
    p->data->static_blobs[idx].p = def->p;
    p->data->static_blobs[idx].dimensions = def->dimensions;
    p->data->static_blobs[idx].nvectors = def->nvectors;
    p->data->static_blobs[idx].element_type = def->element_type;

    return SQLITE_OK;
  }
  // UPDATE operation
  else if (argc > 1 && sqlite3_value_type(argv[0]) != SQLITE_NULL) {
    return SQLITE_ERROR;
  }
  return SQLITE_ERROR;
}

static int vec_static_blobsOpen(sqlite3_vtab *p,
                                sqlite3_vtab_cursor **ppCursor) {
  UNUSED_PARAMETER(p);
  vec_static_blobs_cursor *pCur;
  pCur = sqlite3_malloc(sizeof(*pCur));
  if (pCur == 0)
    return SQLITE_NOMEM;
  memset(pCur, 0, sizeof(*pCur));
  *ppCursor = &pCur->base;
  return SQLITE_OK;
}

static int vec_static_blobsClose(sqlite3_vtab_cursor *cur) {
  vec_static_blobs_cursor *pCur = (vec_static_blobs_cursor *)cur;
  sqlite3_free(pCur);
  return SQLITE_OK;
}

static int vec_static_blobsBestIndex(sqlite3_vtab *pVTab,
                                     sqlite3_index_info *pIdxInfo) {
  UNUSED_PARAMETER(pVTab);
  pIdxInfo->idxNum = 1;
  pIdxInfo->estimatedCost = (double)10;
  pIdxInfo->estimatedRows = 10;
  return SQLITE_OK;
}

static int vec_static_blobsNext(sqlite3_vtab_cursor *cur);
static int vec_static_blobsFilter(sqlite3_vtab_cursor *pVtabCursor, int idxNum,
                                  const char *idxStr, int argc,
                                  sqlite3_value **argv) {
  UNUSED_PARAMETER(idxNum);
  UNUSED_PARAMETER(idxStr);
  UNUSED_PARAMETER(argc);
  UNUSED_PARAMETER(argv);
  vec_static_blobs_cursor *pCur = (vec_static_blobs_cursor *)pVtabCursor;
  pCur->iRowid = -1;
  vec_static_blobsNext(pVtabCursor);
  return SQLITE_OK;
}

static int vec_static_blobsRowid(sqlite3_vtab_cursor *cur,
                                 sqlite_int64 *pRowid) {
  vec_static_blobs_cursor *pCur = (vec_static_blobs_cursor *)cur;
  *pRowid = pCur->iRowid;
  return SQLITE_OK;
}

static int vec_static_blobsNext(sqlite3_vtab_cursor *cur) {
  vec_static_blobs_cursor *pCur = (vec_static_blobs_cursor *)cur;
  vec_static_blobs_vtab *p = (vec_static_blobs_vtab *)pCur->base.pVtab;
  pCur->iRowid++;
  while (pCur->iRowid < MAX_STATIC_BLOBS) {
    if (p->data->static_blobs[pCur->iRowid].name) {
      return SQLITE_OK;
    }
    pCur->iRowid++;
  }
  return SQLITE_OK;
}

static int vec_static_blobsEof(sqlite3_vtab_cursor *cur) {
  vec_static_blobs_cursor *pCur = (vec_static_blobs_cursor *)cur;
  return pCur->iRowid >= MAX_STATIC_BLOBS;
}

static int vec_static_blobsColumn(sqlite3_vtab_cursor *cur,
                                  sqlite3_context *context, int i) {
  vec_static_blobs_cursor *pCur = (vec_static_blobs_cursor *)cur;
  vec_static_blobs_vtab *p = (vec_static_blobs_vtab *)cur->pVtab;
  switch (i) {
  case VEC_STATIC_BLOBS_NAME:
    sqlite3_result_text(context, p->data->static_blobs[pCur->iRowid].name, -1,
                        SQLITE_TRANSIENT);
    break;
  case VEC_STATIC_BLOBS_DATA:
    sqlite3_result_null(context);
    break;
  case VEC_STATIC_BLOBS_DIMENSIONS:
    sqlite3_result_int64(context,
                         p->data->static_blobs[pCur->iRowid].dimensions);
    break;
  case VEC_STATIC_BLOBS_COUNT:
    sqlite3_result_int64(context, p->data->static_blobs[pCur->iRowid].nvectors);
    break;
  }
  return SQLITE_OK;
}

static sqlite3_module vec_static_blobsModule = {
    /* iVersion    */ 3,
    /* xCreate     */ 0,
    /* xConnect    */ vec_static_blobsConnect,
    /* xBestIndex  */ vec_static_blobsBestIndex,
    /* xDisconnect */ vec_static_blobsDisconnect,
    /* xDestroy    */ 0,
    /* xOpen       */ vec_static_blobsOpen,
    /* xClose      */ vec_static_blobsClose,
    /* xFilter     */ vec_static_blobsFilter,
    /* xNext       */ vec_static_blobsNext,
    /* xEof        */ vec_static_blobsEof,
    /* xColumn     */ vec_static_blobsColumn,
    /* xRowid      */ vec_static_blobsRowid,
    /* xUpdate     */ vec_static_blobsUpdate,
    /* xBegin      */ 0,
    /* xSync       */ 0,
    /* xCommit     */ 0,
    /* xRollback   */ 0,
    /* xFindMethod */ 0,
    /* xRename     */ 0,
    /* xSavepoint  */ 0,
    /* xRelease    */ 0,
    /* xRollbackTo */ 0,
    /* xShadowName */ 0,
#if SQLITE_VERSION_NUMBER >= 3044000
    /* xIntegrity  */ 0
#endif
};
#pragma endregion

#pragma region vec_static_blob_entries() table function

typedef struct vec_static_blob_entries_vtab vec_static_blob_entries_vtab;
struct vec_static_blob_entries_vtab {
  sqlite3_vtab base;
  static_blob *blob;
};
typedef enum {
  VEC_SBE__QUERYPLAN_FULLSCAN = 1,
  VEC_SBE__QUERYPLAN_KNN = 2
} vec_sbe_query_plan;

struct sbe_query_knn_data {
  i64 k;
  i64 k_used;
  // Array of rowids of size k. Must be freed with sqlite3_free().
  i32 *rowids;
  // Array of distances of size k. Must be freed with sqlite3_free().
  f32 *distances;
  i64 current_idx;
};
void sbe_query_knn_data_clear(struct sbe_query_knn_data *knn_data) {
  if (!knn_data)
    return;

  if (knn_data->rowids) {
    sqlite3_free(knn_data->rowids);
    knn_data->rowids = NULL;
  }
  if (knn_data->distances) {
    sqlite3_free(knn_data->distances);
    knn_data->distances = NULL;
  }
}

typedef struct vec_static_blob_entries_cursor vec_static_blob_entries_cursor;
struct vec_static_blob_entries_cursor {
  sqlite3_vtab_cursor base;
  sqlite3_int64 iRowid;
  vec_sbe_query_plan query_plan;
  struct sbe_query_knn_data *knn_data;
};

static int vec_static_blob_entriesConnect(sqlite3 *db, void *pAux, int argc,
                                          const char *const *argv,
                                          sqlite3_vtab **ppVtab, char **pzErr) {
  UNUSED_PARAMETER(argc);
  UNUSED_PARAMETER(argv);
  UNUSED_PARAMETER(pzErr);
  vec_static_blob_data *blob_data = pAux;
  int idx = -1;
  for (int i = 0; i < MAX_STATIC_BLOBS; i++) {
    if (!blob_data->static_blobs[i].name)
      continue;
    if (strncmp(blob_data->static_blobs[i].name, argv[3],
                strlen(blob_data->static_blobs[i].name)) == 0) {
      idx = i;
      break;
    }
  }
  if (idx < 0)
    abort();
  vec_static_blob_entries_vtab *pNew;
#define VEC_STATIC_BLOB_ENTRIES_VECTOR 0
#define VEC_STATIC_BLOB_ENTRIES_DISTANCE 1
#define VEC_STATIC_BLOB_ENTRIES_K 2
  int rc = sqlite3_declare_vtab(
      db, "CREATE TABLE x(vector, distance hidden, k hidden)");
  if (rc == SQLITE_OK) {
    pNew = sqlite3_malloc(sizeof(*pNew));
    *ppVtab = (sqlite3_vtab *)pNew;
    if (pNew == 0)
      return SQLITE_NOMEM;
    memset(pNew, 0, sizeof(*pNew));
    pNew->blob = &blob_data->static_blobs[idx];
  }
  return rc;
}

static int vec_static_blob_entriesCreate(sqlite3 *db, void *pAux, int argc,
                                         const char *const *argv,
                                         sqlite3_vtab **ppVtab, char **pzErr) {
  return vec_static_blob_entriesConnect(db, pAux, argc, argv, ppVtab, pzErr);
}

static int vec_static_blob_entriesDisconnect(sqlite3_vtab *pVtab) {
  vec_static_blob_entries_vtab *p = (vec_static_blob_entries_vtab *)pVtab;
  sqlite3_free(p);
  return SQLITE_OK;
}

static int vec_static_blob_entriesOpen(sqlite3_vtab *p,
                                       sqlite3_vtab_cursor **ppCursor) {
  UNUSED_PARAMETER(p);
  vec_static_blob_entries_cursor *pCur;
  pCur = sqlite3_malloc(sizeof(*pCur));
  if (pCur == 0)
    return SQLITE_NOMEM;
  memset(pCur, 0, sizeof(*pCur));
  *ppCursor = &pCur->base;
  return SQLITE_OK;
}

static int vec_static_blob_entriesClose(sqlite3_vtab_cursor *cur) {
  vec_static_blob_entries_cursor *pCur = (vec_static_blob_entries_cursor *)cur;
  sqlite3_free(pCur->knn_data);
  sqlite3_free(pCur);
  return SQLITE_OK;
}

static int vec_static_blob_entriesBestIndex(sqlite3_vtab *pVTab,
                                            sqlite3_index_info *pIdxInfo) {
  vec_static_blob_entries_vtab *p = (vec_static_blob_entries_vtab *)pVTab;
  int iMatchTerm = -1;
  int iLimitTerm = -1;
  // int iRowidTerm = -1; // https://github.com/asg017/sqlite-vec/issues/47
  int iKTerm = -1;

  for (int i = 0; i < pIdxInfo->nConstraint; i++) {
    if (!pIdxInfo->aConstraint[i].usable)
      continue;

    int iColumn = pIdxInfo->aConstraint[i].iColumn;
    int op = pIdxInfo->aConstraint[i].op;
    if (op == SQLITE_INDEX_CONSTRAINT_MATCH &&
        iColumn == VEC_STATIC_BLOB_ENTRIES_VECTOR) {
      if (iMatchTerm > -1) {
        // https://github.com/asg017/sqlite-vec/issues/51
        return SQLITE_ERROR;
      }
      iMatchTerm = i;
    }
    if (op == SQLITE_INDEX_CONSTRAINT_LIMIT) {
      iLimitTerm = i;
    }
    if (op == SQLITE_INDEX_CONSTRAINT_EQ &&
        iColumn == VEC_STATIC_BLOB_ENTRIES_K) {
      iKTerm = i;
    }
  }
  if (iMatchTerm >= 0) {
    if (iLimitTerm < 0 && iKTerm < 0) {
      // https://github.com/asg017/sqlite-vec/issues/51
      return SQLITE_ERROR;
    }
    if (iLimitTerm >= 0 && iKTerm >= 0) {
      return SQLITE_ERROR; // limit or k, not both
    }
    if (pIdxInfo->nOrderBy < 1) {
      vtab_set_error(pVTab, "ORDER BY distance required");
      return SQLITE_CONSTRAINT;
    }
    if (pIdxInfo->nOrderBy > 1) {
      // https://github.com/asg017/sqlite-vec/issues/51
      vtab_set_error(pVTab, "more than 1 ORDER BY clause provided");
      return SQLITE_CONSTRAINT;
    }
    if (pIdxInfo->aOrderBy[0].iColumn != VEC_STATIC_BLOB_ENTRIES_DISTANCE) {
      vtab_set_error(pVTab, "ORDER BY must be on the distance column");
      return SQLITE_CONSTRAINT;
    }
    if (pIdxInfo->aOrderBy[0].desc) {
      vtab_set_error(pVTab,
                     "Only ascending in ORDER BY distance clause is supported, "
                     "DESC is not supported yet.");
      return SQLITE_CONSTRAINT;
    }

    pIdxInfo->idxNum = VEC_SBE__QUERYPLAN_KNN;
    pIdxInfo->estimatedCost = (double)10;
    pIdxInfo->estimatedRows = 10;

    pIdxInfo->orderByConsumed = 1;
    pIdxInfo->aConstraintUsage[iMatchTerm].argvIndex = 1;
    pIdxInfo->aConstraintUsage[iMatchTerm].omit = 1;
    if (iLimitTerm >= 0) {
      pIdxInfo->aConstraintUsage[iLimitTerm].argvIndex = 2;
      pIdxInfo->aConstraintUsage[iLimitTerm].omit = 1;
    } else {
      pIdxInfo->aConstraintUsage[iKTerm].argvIndex = 2;
      pIdxInfo->aConstraintUsage[iKTerm].omit = 1;
    }

  } else {
    pIdxInfo->idxNum = VEC_SBE__QUERYPLAN_FULLSCAN;
    pIdxInfo->estimatedCost = (double)p->blob->nvectors;
    pIdxInfo->estimatedRows = p->blob->nvectors;
  }
  return SQLITE_OK;
}

static int vec_static_blob_entriesFilter(sqlite3_vtab_cursor *pVtabCursor,
                                         int idxNum, const char *idxStr,
                                         int argc, sqlite3_value **argv) {
  UNUSED_PARAMETER(idxStr);
  assert(argc >= 0 && argc <= 3);
  vec_static_blob_entries_cursor *pCur =
      (vec_static_blob_entries_cursor *)pVtabCursor;
  vec_static_blob_entries_vtab *p =
      (vec_static_blob_entries_vtab *)pCur->base.pVtab;

  if (idxNum == VEC_SBE__QUERYPLAN_KNN) {
    assert(argc == 2);
    pCur->query_plan = VEC_SBE__QUERYPLAN_KNN;
    struct sbe_query_knn_data *knn_data;
    knn_data = sqlite3_malloc(sizeof(*knn_data));
    if (!knn_data) {
      return SQLITE_NOMEM;
    }
    memset(knn_data, 0, sizeof(*knn_data));

    void *queryVector;
    size_t dimensions;
    enum VectorElementType elementType;
    vector_cleanup cleanup;
    char *err;
    int rc = vector_from_value(argv[0], &queryVector, &dimensions, &elementType,
                               &cleanup, &err);
    if (rc != SQLITE_OK) {
      return SQLITE_ERROR;
    }
    if (elementType != p->blob->element_type) {
      return SQLITE_ERROR;
    }
    if (dimensions != p->blob->dimensions) {
      return SQLITE_ERROR;
    }

    i64 k = min(sqlite3_value_int64(argv[1]), (i64)p->blob->nvectors);
    if (k < 0) {
      // HANDLE https://github.com/asg017/sqlite-vec/issues/55
      return SQLITE_ERROR;
    }
    if (k == 0) {
      knn_data->k = 0;
      pCur->knn_data = knn_data;
      return SQLITE_OK;
    }

    size_t bsize = (p->blob->nvectors + 7) & ~7;

    i32 *topk_rowids = sqlite3_malloc(k * sizeof(i32));
    if (!topk_rowids) {
      // HANDLE https://github.com/asg017/sqlite-vec/issues/55
      return SQLITE_ERROR;
    }
    f32 *distances = sqlite3_malloc(bsize * sizeof(f32));
    if (!distances) {
      // HANDLE https://github.com/asg017/sqlite-vec/issues/55
      return SQLITE_ERROR;
    }

    for (size_t i = 0; i < p->blob->nvectors; i++) {
      // https://github.com/asg017/sqlite-vec/issues/52
      float *v = ((float *)p->blob->p) + (i * p->blob->dimensions);
      distances[i] =
          distance_l2_sqr_float(v, (float *)queryVector, &p->blob->dimensions);
    }
    u8 *candidates = bitmap_new(bsize);
    assert(candidates);

    u8 *taken = bitmap_new(bsize);
    assert(taken);

    bitmap_fill(candidates, bsize);
    for (size_t i = bsize; i >= p->blob->nvectors; i--) {
      bitmap_set(candidates, i, 0);
    }
    i32 k_used = 0;
    min_idx(distances, bsize, candidates, topk_rowids, k, taken, &k_used);
    knn_data->current_idx = 0;
    knn_data->distances = distances;
    knn_data->k = k;
    knn_data->rowids = topk_rowids;

    pCur->knn_data = knn_data;
  } else {
    pCur->query_plan = VEC_SBE__QUERYPLAN_FULLSCAN;
    pCur->iRowid = 0;
  }

  return SQLITE_OK;
}

static int vec_static_blob_entriesRowid(sqlite3_vtab_cursor *cur,
                                        sqlite_int64 *pRowid) {
  vec_static_blob_entries_cursor *pCur = (vec_static_blob_entries_cursor *)cur;
  switch (pCur->query_plan) {
  case VEC_SBE__QUERYPLAN_FULLSCAN: {
    *pRowid = pCur->iRowid;
    return SQLITE_OK;
  }
  case VEC_SBE__QUERYPLAN_KNN: {
    i32 rowid = ((i32 *)pCur->knn_data->rowids)[pCur->knn_data->current_idx];
    *pRowid = (sqlite3_int64)rowid;
    return SQLITE_OK;
  }
  }
  return SQLITE_ERROR;
}

static int vec_static_blob_entriesNext(sqlite3_vtab_cursor *cur) {
  vec_static_blob_entries_cursor *pCur = (vec_static_blob_entries_cursor *)cur;
  switch (pCur->query_plan) {
  case VEC_SBE__QUERYPLAN_FULLSCAN: {
    pCur->iRowid++;
    return SQLITE_OK;
  }
  case VEC_SBE__QUERYPLAN_KNN: {
    pCur->knn_data->current_idx++;
    return SQLITE_OK;
  }
  }
  return SQLITE_ERROR;
}

static int vec_static_blob_entriesEof(sqlite3_vtab_cursor *cur) {
  vec_static_blob_entries_cursor *pCur = (vec_static_blob_entries_cursor *)cur;
  vec_static_blob_entries_vtab *p =
      (vec_static_blob_entries_vtab *)pCur->base.pVtab;
  switch (pCur->query_plan) {
  case VEC_SBE__QUERYPLAN_FULLSCAN: {
    return (size_t)pCur->iRowid >= p->blob->nvectors;
  }
  case VEC_SBE__QUERYPLAN_KNN: {
    return pCur->knn_data->current_idx >= pCur->knn_data->k;
  }
  }
  return SQLITE_ERROR;
}

static int vec_static_blob_entriesColumn(sqlite3_vtab_cursor *cur,
                                         sqlite3_context *context, int i) {
  vec_static_blob_entries_cursor *pCur = (vec_static_blob_entries_cursor *)cur;
  vec_static_blob_entries_vtab *p = (vec_static_blob_entries_vtab *)cur->pVtab;

  switch (pCur->query_plan) {
  case VEC_SBE__QUERYPLAN_FULLSCAN: {
    switch (i) {
    case VEC_STATIC_BLOB_ENTRIES_VECTOR:

      sqlite3_result_blob(
          context,
          ((unsigned char *)p->blob->p) +
              (pCur->iRowid * p->blob->dimensions * sizeof(float)),
          p->blob->dimensions * sizeof(float), SQLITE_TRANSIENT);
      sqlite3_result_subtype(context, p->blob->element_type);
      break;
    }
    return SQLITE_OK;
  }
  case VEC_SBE__QUERYPLAN_KNN: {
    switch (i) {
    case VEC_STATIC_BLOB_ENTRIES_VECTOR: {
      i32 rowid = ((i32 *)pCur->knn_data->rowids)[pCur->knn_data->current_idx];
      sqlite3_result_blob(context,
                          ((unsigned char *)p->blob->p) +
                              (rowid * p->blob->dimensions * sizeof(float)),
                          p->blob->dimensions * sizeof(float),
                          SQLITE_TRANSIENT);
      sqlite3_result_subtype(context, p->blob->element_type);
      break;
    }
    }
    return SQLITE_OK;
  }
  }
  return SQLITE_ERROR;
}

static sqlite3_module vec_static_blob_entriesModule = {
    /* iVersion    */ 3,
    /* xCreate     */
    vec_static_blob_entriesCreate, // handle rm?
                                   // https://github.com/asg017/sqlite-vec/issues/55
    /* xConnect    */ vec_static_blob_entriesConnect,
    /* xBestIndex  */ vec_static_blob_entriesBestIndex,
    /* xDisconnect */ vec_static_blob_entriesDisconnect,
    /* xDestroy    */ vec_static_blob_entriesDisconnect,
    /* xOpen       */ vec_static_blob_entriesOpen,
    /* xClose      */ vec_static_blob_entriesClose,
    /* xFilter     */ vec_static_blob_entriesFilter,
    /* xNext       */ vec_static_blob_entriesNext,
    /* xEof        */ vec_static_blob_entriesEof,
    /* xColumn     */ vec_static_blob_entriesColumn,
    /* xRowid      */ vec_static_blob_entriesRowid,
    /* xUpdate     */ 0,
    /* xBegin      */ 0,
    /* xSync       */ 0,
    /* xCommit     */ 0,
    /* xRollback   */ 0,
    /* xFindMethod */ 0,
    /* xRename     */ 0,
    /* xSavepoint  */ 0,
    /* xRelease    */ 0,
    /* xRollbackTo */ 0,
    /* xShadowName */ 0,
#if SQLITE_VERSION_NUMBER >= 3044000
    /* xIntegrity  */ 0
#endif
};
#pragma endregion

#ifdef SQLITE_VEC_ENABLE_AVX
#define SQLITE_VEC_DEBUG_BUILD_AVX "avx"
#else
#define SQLITE_VEC_DEBUG_BUILD_AVX ""
#endif
#ifdef SQLITE_VEC_ENABLE_NEON
#define SQLITE_VEC_DEBUG_BUILD_NEON "neon"
#else
#define SQLITE_VEC_DEBUG_BUILD_NEON ""
#endif

#define SQLITE_VEC_DEBUG_BUILD                                                 \
  SQLITE_VEC_DEBUG_BUILD_AVX " " SQLITE_VEC_DEBUG_BUILD_NEON

#define SQLITE_VEC_DEBUG_STRING                                                \
  "Version: " SQLITE_VEC_VERSION "\n"                                          \
  "Date: " SQLITE_VEC_DATE "\n"                                                \
  "Commit: " SQLITE_VEC_SOURCE "\n"                                            \
  "Build flags: " SQLITE_VEC_DEBUG_BUILD

SQLITE_VEC_API int sqlite3_vec_init(sqlite3 *db, char **pzErrMsg,
                                    const sqlite3_api_routines *pApi) {
#ifndef SQLITE_CORE
  SQLITE_EXTENSION_INIT2(pApi);
#endif
  int rc = SQLITE_OK;

#define DEFAULT_FLAGS (SQLITE_UTF8 | SQLITE_INNOCUOUS | SQLITE_DETERMINISTIC)

  rc = sqlite3_create_function_v2(db, "vec_version", 0, DEFAULT_FLAGS,
                                  SQLITE_VEC_VERSION, _static_text_func, NULL,
                                  NULL, NULL);
  if (rc != SQLITE_OK) {
    return rc;
  }
  rc = sqlite3_create_function_v2(db, "vec_debug", 0, DEFAULT_FLAGS,
                                  SQLITE_VEC_DEBUG_STRING, _static_text_func,
                                  NULL, NULL, NULL);
  if (rc != SQLITE_OK) {
    return rc;
  }
  static struct {
    const char *zFName;
    void (*xFunc)(sqlite3_context *, int, sqlite3_value **);
    int nArg;
    int flags;
  } aFunc[] = {
      // clang-format off
    //{"vec_version",         _static_text_func,    0, DEFAULT_FLAGS,                                          (void *) SQLITE_VEC_VERSION },
    //{"vec_debug",           _static_text_func,    0, DEFAULT_FLAGS,                                          (void *) SQLITE_VEC_DEBUG_STRING },
    {"vec_distance_l2",     vec_distance_l2,      2, DEFAULT_FLAGS | SQLITE_SUBTYPE,                         },
    {"vec_distance_l1",     vec_distance_l1,      2, DEFAULT_FLAGS | SQLITE_SUBTYPE,                         },
    {"vec_distance_hamming",vec_distance_hamming, 2, DEFAULT_FLAGS | SQLITE_SUBTYPE,                         },
    {"vec_distance_cosine", vec_distance_cosine,  2, DEFAULT_FLAGS | SQLITE_SUBTYPE,                         },
    {"vec_length",          vec_length,           1, DEFAULT_FLAGS | SQLITE_SUBTYPE,                         },
    {"vec_type",           vec_type,           1, DEFAULT_FLAGS,                         },
    {"vec_to_json",         vec_to_json,          1, DEFAULT_FLAGS | SQLITE_SUBTYPE | SQLITE_RESULT_SUBTYPE, },
    {"vec_add",             vec_add,              2, DEFAULT_FLAGS | SQLITE_SUBTYPE | SQLITE_RESULT_SUBTYPE, },
    {"vec_sub",             vec_sub,              2, DEFAULT_FLAGS | SQLITE_SUBTYPE | SQLITE_RESULT_SUBTYPE, },
    {"vec_slice",           vec_slice,            3, DEFAULT_FLAGS | SQLITE_SUBTYPE | SQLITE_RESULT_SUBTYPE, },
    {"vec_normalize",       vec_normalize,        1, DEFAULT_FLAGS | SQLITE_SUBTYPE | SQLITE_RESULT_SUBTYPE, },
    {"vec_f32",             vec_f32,              1, DEFAULT_FLAGS | SQLITE_SUBTYPE | SQLITE_RESULT_SUBTYPE, },
    {"vec_bit",             vec_bit,              1, DEFAULT_FLAGS | SQLITE_SUBTYPE | SQLITE_RESULT_SUBTYPE, },
    {"vec_int8",            vec_int8,             1, DEFAULT_FLAGS | SQLITE_SUBTYPE | SQLITE_RESULT_SUBTYPE, },
    {"vec_quantize_int8",     vec_quantize_int8,      2, DEFAULT_FLAGS | SQLITE_SUBTYPE | SQLITE_RESULT_SUBTYPE, },
    {"vec_quantize_binary", vec_quantize_binary,  1, DEFAULT_FLAGS | SQLITE_SUBTYPE | SQLITE_RESULT_SUBTYPE, },
      // clang-format on
  };

  static struct {
    char *name;
    const sqlite3_module *module;
    void *p;
    void (*xDestroy)(void *);
  } aMod[] = {
      // clang-format off
    {"vec0",          &vec0Module,          NULL, NULL},
    {"vec_each",      &vec_eachModule,      NULL, NULL},
      // clang-format on
  };

  for (unsigned long i = 0; i < countof(aFunc) && rc == SQLITE_OK; i++) {
    rc = sqlite3_create_function_v2(db, aFunc[i].zFName, aFunc[i].nArg,
                                    aFunc[i].flags, NULL, aFunc[i].xFunc, NULL,
                                    NULL, NULL);
    if (rc != SQLITE_OK) {
      *pzErrMsg = sqlite3_mprintf("Error creating function %s: %s",
                                  aFunc[i].zFName, sqlite3_errmsg(db));
      return rc;
    }
  }

  for (unsigned long i = 0; i < countof(aMod) && rc == SQLITE_OK; i++) {
    rc = sqlite3_create_module_v2(db, aMod[i].name, aMod[i].module, NULL, NULL);
    if (rc != SQLITE_OK) {
      *pzErrMsg = sqlite3_mprintf("Error creating module %s: %s", aMod[i].name,
                                  sqlite3_errmsg(db));
      return rc;
    }
  }

  return SQLITE_OK;
}

#ifndef SQLITE_VEC_OMIT_FS
SQLITE_VEC_API int sqlite3_vec_numpy_init(sqlite3 *db, char **pzErrMsg,
                                            const sqlite3_api_routines *pApi) {
  UNUSED_PARAMETER(pzErrMsg);
#ifndef SQLITE_CORE
  SQLITE_EXTENSION_INIT2(pApi);
#endif
  int rc = SQLITE_OK;
  rc = sqlite3_create_function_v2(db, "vec_npy_file", 1, SQLITE_RESULT_SUBTYPE,
                                  NULL, vec_npy_file, NULL, NULL, NULL);
  if(rc != SQLITE_OK) {
    return rc;
  }
  rc = sqlite3_create_module_v2(db, "vec_npy_each", &vec_npy_eachModule, NULL, NULL);
  return rc;
}
#endif

SQLITE_VEC_API int
sqlite3_vec_static_blobs_init(sqlite3 *db, char **pzErrMsg,
                              const sqlite3_api_routines *pApi) {
  UNUSED_PARAMETER(pzErrMsg);
#ifndef SQLITE_CORE
  SQLITE_EXTENSION_INIT2(pApi);
#endif

  int rc = SQLITE_OK;
  vec_static_blob_data *static_blob_data;
  static_blob_data = sqlite3_malloc(sizeof(*static_blob_data));
  if (!static_blob_data) {
    return SQLITE_NOMEM;
  }
  memset(static_blob_data, 0, sizeof(*static_blob_data));

  rc = sqlite3_create_function_v2(
      db, "vec_static_blob_from_raw", 4,
      DEFAULT_FLAGS | SQLITE_SUBTYPE | SQLITE_RESULT_SUBTYPE, NULL,
      vec_static_blob_from_raw, NULL, NULL, NULL);
  if (rc != SQLITE_OK)
    return rc;

  rc = sqlite3_create_module_v2(db, "vec_static_blobs", &vec_static_blobsModule,
                                static_blob_data, sqlite3_free);
  if (rc != SQLITE_OK)
    return rc;
  rc = sqlite3_create_module_v2(db, "vec_static_blob_entries",
                                &vec_static_blob_entriesModule,
                                static_blob_data, NULL);
  if (rc != SQLITE_OK)
    return rc;
  return rc;
}<|MERGE_RESOLUTION|>--- conflicted
+++ resolved
@@ -3525,13 +3525,8 @@
   }
 }
 
-<<<<<<< HEAD
-inline int vec0_num_defined_user_columns(vec0_vtab *p) {
-  return p->numVectorColumns + p->numPartitionColumns + p->numAuxiliaryColumns;
-=======
 int vec0_num_defined_user_columns(vec0_vtab *p) {
   return p->numVectorColumns + p->numPartitionColumns;
->>>>>>> f00aa68d
 }
 
 /**
@@ -6677,21 +6672,6 @@
     }
     int partition_key_idx = p->user_column_idxs[i];
     partitionKeyValues[partition_key_idx] = argv[2+VEC0_COLUMN_USERN_START + i];
-
-    int new_value_type = sqlite3_value_type(partitionKeyValues[partition_key_idx]);
-    if((new_value_type != SQLITE_NULL) && (new_value_type != p->paritition_columns[partition_key_idx].type)) {
-      // IMP: V11454_28292
-      vtab_set_error(
-        pVTab,
-        "Parition key type mismatch: The partition key column %.*s has type %s, but %s was provided.",
-        p->paritition_columns[partition_key_idx].name_length,
-        p->paritition_columns[partition_key_idx].name,
-        type_name(p->paritition_columns[partition_key_idx].type),
-        type_name(new_value_type)
-      );
-      rc = SQLITE_ERROR;
-      goto cleanup;
-    }
   }
 
   if(p->numAuxiliaryColumns > 0) {
@@ -7115,12 +7095,9 @@
     return SQLITE_ERROR;
   }
 
-<<<<<<< HEAD
   // TODO handle auxiliary column updates
 
-=======
   // 3) iterate over all new vectors, update the vectors
->>>>>>> f00aa68d
   for (int i = 0; i < vec0_num_defined_user_columns(p); i++) {
     if(p->user_column_kinds[i] != SQLITE_VEC0_USER_COLUMN_KIND_VECTOR) {
       continue;
