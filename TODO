--- conflicted
+++ resolved
@@ -2,10 +2,7 @@
 
 - [ ] UPDATE on partition key values
   - remove previous row from chunk, insert into new one?
-<<<<<<< HEAD
-- enforce column types on insert?
-- allow null values?
-- properly sqlite3_vtab_nochange / sqlite3_value_nochange handling
+- [ ] properly sqlite3_vtab_nochange / sqlite3_value_nochange handling
 
 
 # auxiliary columns
@@ -16,7 +13,4 @@
 - NOT NULL?
 - drop aux shadow table on xDestroy
 - perf: INSERT stmt should be cached on vec0_vtab
-- perf: LEFT JOIN aux table to rowids query in vec0_cursor for rowid/point stmts, to avoid N lookup queries
-=======
-- [ ] properly sqlite3_vtab_nochange / sqlite3_value_nochange handling
->>>>>>> f00aa68d
+- perf: LEFT JOIN aux table to rowids query in vec0_cursor for rowid/point stmts, to avoid N lookup queries